--- conflicted
+++ resolved
@@ -49,10 +49,7 @@
         'texttable>=0.8.8',
         'twilio>=6.0.0,<6.1',
         'cffi>=1.11.5',
-<<<<<<< HEAD
-        'statsd-tags==3.2.1.post1'
-=======
+        'statsd-tags==3.2.1.post1',
         'tzlocal<3.0'
->>>>>>> 92f84f7a
     ]
 )