--- conflicted
+++ resolved
@@ -318,26 +318,16 @@
     pending_alert = {'match_body': {'foo': 'bar'}, 'rule_name': ea.rules[0]['name'],
                      'alert_time': START_TIMESTAMP, '@timestamp': START_TIMESTAMP}
     # First call, return the pending alert, second, no associated aggregated alerts
-<<<<<<< HEAD
-    ea.writeback_es.deprecated_search.side_effect = [{'hits': {'hits': [{'_id': 'ABCD', '_source': pending_alert}]}},
+    ea.writeback_es.deprecated_search.side_effect = [{'hits': {'hits': [{'_id': 'ABCD', '_index': 'wb', '_source': pending_alert}]}},
                                                      {'hits': {'hits': []}}]
-=======
-    ea.writeback_es.search.side_effect = [{'hits': {'hits': [{'_id': 'ABCD', '_index': 'wb', '_source': pending_alert}]}},
-                                          {'hits': {'hits': []}}]
->>>>>>> ff5769a1
     ea.send_pending_alerts()
     assert mod.process.call_count == 0
 
     # If aggregation is set, enhancement IS called
     pending_alert = {'match_body': {'foo': 'bar'}, 'rule_name': ea.rules[0]['name'],
                      'alert_time': START_TIMESTAMP, '@timestamp': START_TIMESTAMP}
-<<<<<<< HEAD
-    ea.writeback_es.deprecated_search.side_effect = [{'hits': {'hits': [{'_id': 'ABCD', '_source': pending_alert}]}},
+    ea.writeback_es.deprecated_search.side_effect = [{'hits': {'hits': [{'_id': 'ABCD', '_index': 'wb', '_source': pending_alert}]}},
                                                      {'hits': {'hits': []}}]
-=======
-    ea.writeback_es.search.side_effect = [{'hits': {'hits': [{'_id': 'ABCD', '_index': 'wb', '_source': pending_alert}]}},
-                                          {'hits': {'hits': []}}]
->>>>>>> ff5769a1
     ea.rules[0]['aggregation'] = datetime.timedelta(minutes=10)
     ea.send_pending_alerts()
     assert mod.process.call_count == 1
@@ -415,17 +405,10 @@
     # First call - Find all pending alerts (only entries without agg_id)
     # Second call - Find matches with agg_id == 'ABCD'
     # Third call - Find matches with agg_id == 'CDEF'
-<<<<<<< HEAD
-    ea.writeback_es.deprecated_search.side_effect = [{'hits': {'hits': [{'_id': 'ABCD', '_source': call1},
-                                                                        {'_id': 'CDEF', '_source': call3}]}},
-                                                     {'hits': {'hits': [{'_id': 'BCDE', '_source': call2}]}},
+    ea.writeback_es.deprecated_search.side_effect = [{'hits': {'hits': [{'_id': 'ABCD', '_index': 'wb', '_source': call1},
+                                                                        {'_id': 'CDEF', '_index': 'wb', '_source': call3}]}},
+                                                     {'hits': {'hits': [{'_id': 'BCDE', '_index': 'wb', '_source': call2}]}},
                                                      {'hits': {'total': 0, 'hits': []}}]
-=======
-    ea.writeback_es.search.side_effect = [{'hits': {'hits': [{'_id': 'ABCD', '_index': 'wb', '_source': call1},
-                                                             {'_id': 'CDEF', '_index': 'wb', '_source': call3}]}},
-                                          {'hits': {'hits': [{'_id': 'BCDE', '_index': 'wb', '_source': call2}]}},
-                                          {'hits': {'total': 0, 'hits': []}}]
->>>>>>> ff5769a1
 
     with mock.patch('elastalert.elastalert.elasticsearch_client') as mock_es:
         ea.send_pending_alerts()
@@ -590,17 +573,10 @@
     # First call - Find all pending alerts (only entries without agg_id)
     # Second call - Find matches with agg_id == 'ABCD'
     # Third call - Find matches with agg_id == 'CDEF'
-<<<<<<< HEAD
-    ea.writeback_es.deprecated_search.side_effect = [{'hits': {'hits': [{'_id': 'ABCD', '_source': call1},
-                                                                        {'_id': 'CDEF', '_source': call2}]}},
-                                                     {'hits': {'hits': [{'_id': 'BCDE', '_source': call3}]}},
+    ea.writeback_es.deprecated_search.side_effect = [{'hits': {'hits': [{'_id': 'ABCD', '_index': 'wb', '_source': call1},
+                                                                        {'_id': 'CDEF', '_index': 'wb', '_source': call2}]}},
+                                                     {'hits': {'hits': [{'_id': 'BCDE', '_index': 'wb', '_source': call3}]}},
                                                      {'hits': {'total': 0, 'hits': []}}]
-=======
-    ea.writeback_es.search.side_effect = [{'hits': {'hits': [{'_id': 'ABCD', '_index': 'wb', '_source': call1},
-                                                             {'_id': 'CDEF', '_index': 'wb', '_source': call2}]}},
-                                          {'hits': {'hits': [{'_id': 'BCDE', '_index': 'wb', '_source': call3}]}},
-                                          {'hits': {'total': 0, 'hits': []}}]
->>>>>>> ff5769a1
 
     with mock.patch('elastalert.elastalert.elasticsearch_client') as mock_es:
         mock_es.return_value = ea.thread_data.current_es
@@ -1010,7 +986,6 @@
 
 
 def test_rule_changes(ea):
-    re = datetime.timedelta(minutes=10)
     ea.rule_hashes = {'rules/rule1.yaml': 'ABC',
                       'rules/rule2.yaml': 'DEF'}
     ea.rules = [ea.init_rule(rule, True) for rule in [{'rule_file': 'rules/rule1.yaml', 'name': 'rule1', 'filter': []},
@@ -1055,16 +1030,9 @@
     # A new rule with is_enabled=False wont load
     new_hashes = copy.copy(new_hashes)
     new_hashes.update({'rules/rule4.yaml': 'asdf'})
-<<<<<<< HEAD
-    with mock.patch('elastalert.elastalert.get_rule_hashes') as mock_hashes:
-        with mock.patch('elastalert.elastalert.load_configuration') as mock_load:
-            mock_load.return_value = {'filter': [], 'name': 'rule4', 'new': 'stuff', 'is_enabled': False,
-                                      'rule_file': 'rules/rule4.yaml'}
-=======
     with mock.patch.object(ea.conf['rules_loader'], 'get_hashes') as mock_hashes:
         with mock.patch.object(ea.conf['rules_loader'], 'load_configuration') as mock_load:
             mock_load.return_value = {'filter': [], 'name': 'rule4', 'new': 'stuff', 'is_enabled': False, 'rule_file': 'rules/rule4.yaml'}
->>>>>>> ff5769a1
             mock_hashes.return_value = new_hashes
             ea.load_rule_changes()
     assert len(ea.rules) == 3
