# -*- coding: utf-8 -*-
import copy
import datetime
import hashlib
import os
import sys

import jsonschema
import yaml
import yaml.scanner
from jinja2 import Environment
from jinja2 import FileSystemLoader
from jinja2 import Template

import elastalert.alerters.alerta
import elastalert.alerters.chatwork
import elastalert.alerters.command
import elastalert.alerters.datadog
import elastalert.alerters.debug
import elastalert.alerters.dingtalk
import elastalert.alerters.discord
import elastalert.alerters.exotel
import elastalert.alerters.gitter
import elastalert.alerters.gelf
import elastalert.alerters.googlechat
import elastalert.alerters.httppost
import elastalert.alerters.httppost2
import elastalert.alerters.iris
import elastalert.alerters.lark
import elastalert.alerters.pagertree
import elastalert.alerters.rocketchat
import elastalert.alerters.servicenow
import elastalert.alerters.ses
import elastalert.alerters.stomp
import elastalert.alerters.telegram
import elastalert.alerters.thehive
import elastalert.alerters.twilio
import elastalert.alerters.victorops
import elastalert.alerters.webex_webhook
import elastalert.alerters.workwechat
from elastalert import alerts
from elastalert import enhancements
from elastalert import ruletypes
from elastalert.alerters.alertmanager import AlertmanagerAlerter
from elastalert.alerters.email import EmailAlerter
from elastalert.alerters.jira import JiraAlerter
from elastalert.alerters.matrixhookshot import MatrixHookshotAlerter
from elastalert.alerters.mattermost import MattermostAlerter
from elastalert.alerters.opsgenie import OpsGenieAlerter
from elastalert.alerters.pagerduty import PagerDutyAlerter
from elastalert.alerters.slack import SlackAlerter
from elastalert.alerters.smseagle import SMSEagleAlerter
from elastalert.alerters.sns import SnsAlerter
from elastalert.alerters.teams import MsTeamsAlerter
from elastalert.alerters.powerautomate import MsPowerAutomateAlerter
from elastalert.alerters.yzj import YzjAlerter
from elastalert.alerters.zabbix import ZabbixAlerter
from elastalert.alerters.tencentsms import TencentSMSAlerter
from elastalert.alerters.indexer import IndexerAlerter
from elastalert.util import dt_to_ts
from elastalert.util import dt_to_ts_with_format
from elastalert.util import dt_to_unix
from elastalert.util import dt_to_unixms
from elastalert.util import EAException
from elastalert.util import elastalert_logger
from elastalert.util import get_module
from elastalert.util import ts_to_dt
from elastalert.util import ts_to_dt_with_format
from elastalert.util import unix_to_dt
from elastalert.util import unixms_to_dt
from elastalert.yaml import read_yaml


# load rules schema
def load_rule_schema():
    schema_path = os.path.join(os.path.dirname(__file__), 'schema.yaml')
    with open(schema_path) as schema_file:
        schema_yml = yaml.load(schema_file, Loader=yaml.FullLoader)
    return jsonschema.Draft7Validator(schema_yml)


class RulesLoader(object):

    # Required global (config.yaml) configuration options for the loader
    required_globals = frozenset([])

    # Required local (rule.yaml) configuration options
    required_locals = frozenset(['alert', 'type', 'name', 'index'])

    # Used to map the names of rules to their classes
    rules_mapping = {
        'frequency': ruletypes.FrequencyRule,
        'any': ruletypes.AnyRule,
        'spike': ruletypes.SpikeRule,
        'blacklist': ruletypes.BlacklistRule,
        'whitelist': ruletypes.WhitelistRule,
        'change': ruletypes.ChangeRule,
        'flatline': ruletypes.FlatlineRule,
        'new_term': ruletypes.NewTermsRule,
        'cardinality': ruletypes.CardinalityRule,
        'metric_aggregation': ruletypes.MetricAggregationRule,
        'percentage_match': ruletypes.PercentageMatchRule,
        'spike_aggregation': ruletypes.SpikeMetricAggregationRule,
    }

    # Used to map names of alerts to their classes
    alerts_mapping = {
        'alertmanager': AlertmanagerAlerter,
        'tencent_sms': TencentSMSAlerter,
        'email': EmailAlerter,
        'jira': JiraAlerter,
        'opsgenie': OpsGenieAlerter,
        'stomp': elastalert.alerters.stomp.StompAlerter,
        'debug': elastalert.alerters.debug.DebugAlerter,
        'command': elastalert.alerters.command.CommandAlerter,
        'sns': SnsAlerter,
        'ms_teams': MsTeamsAlerter,
        'ms_power_automate': MsPowerAutomateAlerter,
        'slack': SlackAlerter,
        'mattermost': MattermostAlerter,
        'pagerduty': PagerDutyAlerter,
        'exotel': elastalert.alerters.exotel.ExotelAlerter,
        'twilio': elastalert.alerters.twilio.TwilioAlerter,
        'victorops': elastalert.alerters.victorops.VictorOpsAlerter,
        'telegram': elastalert.alerters.telegram.TelegramAlerter,
        'googlechat': elastalert.alerters.googlechat.GoogleChatAlerter,
        'gitter': elastalert.alerters.gitter.GitterAlerter,
        'servicenow': elastalert.alerters.servicenow.ServiceNowAlerter,
        'alerta': elastalert.alerters.alerta.AlertaAlerter,
        'post': elastalert.alerters.httppost.HTTPPostAlerter,
        'post2': elastalert.alerters.httppost2.HTTPPost2Alerter,
        'pagertree': elastalert.alerters.pagertree.PagerTreeAlerter,
        'hivealerter': elastalert.alerters.thehive.HiveAlerter,
        'zabbix': ZabbixAlerter,
        'discord': elastalert.alerters.discord.DiscordAlerter,
        'dingtalk': elastalert.alerters.dingtalk.DingTalkAlerter,
        'lark': elastalert.alerters.lark.LarkAlerter,
        'webex_webhook': elastalert.alerters.webex_webhook.WebexWebhookAlerter,
        'workwechat': elastalert.alerters.workwechat.WorkWechatAlerter,
        'chatwork': elastalert.alerters.chatwork.ChatworkAlerter,
        'datadog': elastalert.alerters.datadog.DatadogAlerter,
        'ses': elastalert.alerters.ses.SesAlerter,
        'rocketchat': elastalert.alerters.rocketchat.RocketChatAlerter,
        'gelf': elastalert.alerters.gelf.GelfAlerter,
        'iris': elastalert.alerters.iris.IrisAlerter,
        'indexer': IndexerAlerter,
        'matrixhookshot': MatrixHookshotAlerter,
<<<<<<< HEAD
        'smseagle': SMSEagleAlerter
=======
        'yzj': YzjAlerter,
>>>>>>> 06461603
    }

    # A partial ordering of alert types. Relative order will be preserved in the resulting alerts list
    # For example, jira goes before email so the ticket # will be added to the resulting email.
    alerts_order = {
        'jira': 0,
        'email': 1
    }

    base_config = {}

    jinja_environment = Environment(loader=FileSystemLoader(""))

    def __init__(self, conf):
        self.rule_schema = load_rule_schema()
        self.base_config = copy.deepcopy(conf)
        self.import_rules = {} # import rule dependency

    def load(self, conf, args=None):
        """
        Discover and load all the rules as defined in the conf and args.
        :param dict conf: Configuration dict
        :param dict args: Arguments dict
        :return: List of rules
        :rtype: list
        """
        names = []
        use_rule = None if args is None else args.rule

        # Load each rule configuration file
        rules = []
        rule_files = self.get_names(conf, use_rule)
        for rule_file in rule_files:
            try:
                rule = self.load_configuration(rule_file, conf, args)
                # A rule failed to load, don't try to process it
                if not rule:
                    elastalert_logger.error('Invalid rule file skipped: %s' % rule_file)
                    continue
                if rule['name'] in names:
                    raise EAException('Duplicate rule named %s' % (rule['name']))
            except EAException as e:
                if (conf.get('skip_invalid')):
                    elastalert_logger.error(e)
                    continue
                else:
                    raise EAException('Error loading file %s: %s' % (rule_file, e))

            rules.append(rule)
            names.append(rule['name'])

        return rules

    def get_names(self, conf, use_rule=None):
        """
        Return a list of rule names that can be passed to `get_yaml` to retrieve.
        :param dict conf: Configuration dict
        :param str use_rule: Limit to only specified rule
        :return: A list of rule names
        :rtype: list
        """
        raise NotImplementedError()

    def get_hashes(self, conf, use_rule=None):
        """
        Discover and get the hashes of all the rules as defined in the conf.
        :param dict conf: Configuration
        :param str use_rule: Limit to only specified rule
        :return: Dict of rule name to hash
        :rtype: dict
        """
        raise NotImplementedError()

    def get_yaml(self, filename):
        """
        Get and parse the yaml of the specified rule.
        :param str filename: Rule to get the yaml
        :return: Rule YAML dict
        :rtype: dict
        """
        raise NotImplementedError()

    def get_import_rule(self, rule):
        """
        Retrieve the name of the rule to import.
        :param dict rule: Rule dict
        :return: rule name that will all `get_yaml` to retrieve the yaml of the rule
        :rtype: str or List[str]
        """
        return rule['import']

    def load_configuration(self, filename, conf, args=None):
        """ Load a yaml rule file and fill in the relevant fields with objects.

        :param str filename: The name of a rule configuration file.
        :param dict conf: The global configuration dictionary, used for populating defaults.
        :param dict args: Arguments
        :return: The rule configuration, a dictionary.
        """
        rule = self.load_yaml(filename)
        self.load_options(rule, conf, filename, args)
        self.load_modules(rule, args)
        return rule

    def load_yaml(self, filename):
        """
        Load the rule including all dependency rules.
        :param str filename: Rule to load
        :return: Loaded rule dict
        :rtype: dict
        """
        rule = {
            'rule_file': filename,
        }

        current_path = filename

        # Imports are applied using a Depth First Search (DFS) traversal.
        # If a rule defines multiple imports, both of which define the same value,
        # the value from the later import will take precedent.
        import_paths_stack = []

        while True:
            loaded = self.get_yaml(current_path)

            # Special case for merging filters - if both files specify a filter merge (AND) them
            if 'filter' in rule and 'filter' in loaded:
                rule['filter'] = loaded['filter'] + rule['filter']

            loaded.update(rule)
            rule = loaded

            if 'import' not in rule:
                # clear import_rules cache for current path
                self.import_rules.pop(current_path, None)

            else:
                # read the set of import paths from the rule
                import_paths = self.get_import_rule(rule)
                if type(import_paths) is str:
                    import_paths = [import_paths]

                # remove the processed import property to prevent infinite loop
                del (rule['import'])

                # update import_rules cache for current path
                self.import_rules[current_path] = import_paths

                # push the imports paths onto the top of the stack
                for import_path in import_paths:
                    import_paths_stack.append(import_path)

            # pop the next import path from the top of the stack
            if len(import_paths_stack) > 0:
                current_path = import_paths_stack.pop()
            else:
                break

        return rule

    def load_options(self, rule, conf, filename, args=None):
        """ Converts time objects, sets defaults, and validates some settings.

        :param rule: A dictionary of parsed YAML from a rule config file.
        :param conf: The global configuration dictionary, used for populating defaults.
        :param filename: Name of the rule
        :param args: Arguments
        """
        try:
            self.rule_schema.validate(rule)
        except jsonschema.ValidationError as e:
            raise EAException("Invalid Rule file: %s\n%s" % (filename, e))

        try:
            # Set all time based parameters
            if 'timeframe' in rule:
                rule['timeframe'] = datetime.timedelta(**rule['timeframe'])
            if 'realert' in rule:
                rule['realert'] = datetime.timedelta(**rule['realert'])
            else:
                if 'aggregation' in rule:
                    rule['realert'] = datetime.timedelta(minutes=0)
                else:
                    rule['realert'] = datetime.timedelta(minutes=1)
            if 'aggregation' in rule and not rule['aggregation'].get('schedule'):
                rule['aggregation'] = datetime.timedelta(**rule['aggregation'])
            if 'query_delay' in rule:
                rule['query_delay'] = datetime.timedelta(**rule['query_delay'])
            if 'buffer_time' in rule:
                rule['buffer_time'] = datetime.timedelta(**rule['buffer_time'])
            if 'run_every' in rule:
                rule['run_every'] = datetime.timedelta(**rule['run_every'])
            if 'bucket_interval' in rule:
                rule['bucket_interval_timedelta'] = datetime.timedelta(**rule['bucket_interval'])
            if 'exponential_realert' in rule:
                rule['exponential_realert'] = datetime.timedelta(**rule['exponential_realert'])
            if 'kibana_discover_from_timedelta' in rule:
                rule['kibana_discover_from_timedelta'] = datetime.timedelta(**rule['kibana_discover_from_timedelta'])
            if 'kibana_discover_to_timedelta' in rule:
                rule['kibana_discover_to_timedelta'] = datetime.timedelta(**rule['kibana_discover_to_timedelta'])
            if 'opensearch_discover_from_timedelta' in rule:
                rule['opensearch_discover_from_timedelta'] = datetime.timedelta(**rule['opensearch_discover_from_timedelta'])
            if 'opensearch_discover_to_timedelta' in rule:
                rule['opensearch_discover_to_timedelta'] = datetime.timedelta(**rule['opensearch_discover_to_timedelta'])
        except (KeyError, TypeError) as e:
            raise EAException('Invalid time format used: %s' % e)

        # Set defaults, copy defaults from config.yaml
        for key, val in list(self.base_config.items()):
            rule.setdefault(key, val)
        rule.setdefault('name', os.path.splitext(filename)[0])
        rule.setdefault('realert', datetime.timedelta(seconds=0))
        rule.setdefault('realert_key', rule['name'])
        rule.setdefault('aggregation', datetime.timedelta(seconds=0))
        rule.setdefault('query_delay', datetime.timedelta(seconds=0))
        rule.setdefault('timestamp_field', '@timestamp')
        rule.setdefault('filter', [])
        rule.setdefault('timestamp_type', 'iso')
        rule.setdefault('timestamp_format', '%Y-%m-%dT%H:%M:%SZ')
        rule.setdefault('_source_enabled', True)
        rule.setdefault('use_local_time', True)
        rule.setdefault('description', "")
        rule.setdefault('jinja_root_name', "_data")
        rule.setdefault('query_timezone', "")
        rule.setdefault('include_fields', None)

        # Set timestamp_type conversion function, used when generating queries and processing hits
        rule['timestamp_type'] = rule['timestamp_type'].strip().lower()
        if rule['timestamp_type'] == 'iso':
            rule['ts_to_dt'] = ts_to_dt
            rule['dt_to_ts'] = dt_to_ts
        elif rule['timestamp_type'] == 'unix':
            rule['ts_to_dt'] = unix_to_dt
            rule['dt_to_ts'] = dt_to_unix
        elif rule['timestamp_type'] == 'unix_ms':
            rule['ts_to_dt'] = unixms_to_dt
            rule['dt_to_ts'] = dt_to_unixms
        elif rule['timestamp_type'] == 'custom':
            def _ts_to_dt_with_format(ts):
                if 'timestamp_to_datetime_format_expr' in rule:
                    # eval expression passing 'ts' before trying to parse it into datetime.
                    ts = eval(rule['timestamp_to_datetime_format_expr'], {'ts': ts})
                return ts_to_dt_with_format(ts, ts_format=rule['timestamp_format'])

            def _dt_to_ts_with_format(dt):
                ts = dt_to_ts_with_format(dt, ts_format=rule['timestamp_format'])
                if 'timestamp_format_expr' in rule:
                    # eval expression passing 'ts' and 'dt'
                    return eval(rule['timestamp_format_expr'], {'ts': ts, 'dt': dt})
                else:
                    return ts

            rule['ts_to_dt'] = _ts_to_dt_with_format
            rule['dt_to_ts'] = _dt_to_ts_with_format
        else:
            raise EAException('timestamp_type must be one of iso, unix, or unix_ms')

        # Add support for client ssl certificate auth
        if 'verify_certs' in conf:
            rule.setdefault('verify_certs', conf.get('verify_certs'))
            rule.setdefault('ca_certs', conf.get('ca_certs'))
            rule.setdefault('client_cert', conf.get('client_cert'))
            rule.setdefault('client_key', conf.get('client_key'))

        # Make sure we have required options
        if self.required_locals - frozenset(list(rule.keys())):
            raise EAException('Missing required option(s): %s' % (', '.join(self.required_locals - frozenset(list(rule.keys())))))

        if 'include' in rule and type(rule['include']) != list:
            raise EAException('include option must be a list')

        if 'include_fields' in rule and rule['include_fields'] is not None and type(rule['include_fields']) != list:
            raise EAException('include_fields option must be a list')

        raw_query_key = rule.get('query_key')
        if isinstance(raw_query_key, list):
            if len(raw_query_key) > 1:
                rule['compound_query_key'] = raw_query_key
                rule['query_key'] = ','.join(raw_query_key)
            elif len(raw_query_key) == 1:
                rule['query_key'] = raw_query_key[0]
            else:
                del(rule['query_key'])

        if isinstance(rule.get('aggregation_key'), list):
            rule['compound_aggregation_key'] = rule['aggregation_key']
            rule['aggregation_key'] = ','.join(rule['aggregation_key'])

        if isinstance(rule.get('compare_key'), list):
            rule['compound_compare_key'] = rule['compare_key']
            rule['compare_key'] = ','.join(rule['compare_key'])
        elif 'compare_key' in rule:
            rule['compound_compare_key'] = [rule['compare_key']]
        # Add QK, CK and timestamp to include
        include = rule.get('include', ['*'])
        if 'query_key' in rule:
            include.append(rule['query_key'])
        if 'compound_query_key' in rule:
            include += rule['compound_query_key']
        if 'compound_aggregation_key' in rule:
            include += rule['compound_aggregation_key']
        if 'compare_key' in rule:
            include.append(rule['compare_key'])
        if 'compound_compare_key' in rule:
            include += rule['compound_compare_key']
        if 'top_count_keys' in rule:
            include += rule['top_count_keys']
        include.append(rule['timestamp_field'])
        rule['include'] = list(set(include))

        # Check that query_key is set if use_terms_query
        if rule.get('use_terms_query'):
            if 'query_key' not in rule:
                raise EAException('query_key must be specified with use_terms_query')

        # Warn if use_strf_index is used with %y, %M or %D
        # (%y = short year, %M = minutes, %D = full date)
        if rule.get('use_strftime_index'):
            for token in ['%y', '%M', '%D']:
                if token in rule.get('index'):
                    elastalert_logger.warning('Did you mean to use %s in the index? '
                                              'The index will be formatted like %s' % (token,
                                                                                       datetime.datetime.now().strftime(
                                                                                           rule.get('index'))))

        if rule.get('scan_entire_timeframe') and not rule.get('timeframe'):
            raise EAException('scan_entire_timeframe can only be used if there is a timeframe specified')

        self.load_jinja_template(rule)

    def load_jinja_template(self, rule):
        if rule.get('alert_text_type') == 'alert_text_jinja':
            jinja_template_path = rule.get('jinja_template_path')
            if jinja_template_path:
                rule["jinja_template"] = self.jinja_environment.get_or_select_template(jinja_template_path)
            else:
                rule["jinja_template"] = Template(str(rule.get('alert_text', '')))

    def load_modules(self, rule, args=None):
        """ Loads things that could be modules. Enhancements, alerts and rule type. """
        # Set match enhancements
        match_enhancements = []
        for enhancement_name in rule.get('match_enhancements', []):
            if enhancement_name in dir(enhancements):
                enhancement = getattr(enhancements, enhancement_name)
            else:
                enhancement = get_module(enhancement_name)
            if not issubclass(enhancement, enhancements.BaseEnhancement):
                raise EAException("Enhancement module %s not a subclass of BaseEnhancement" % enhancement_name)
            match_enhancements.append(enhancement(rule))
        rule['match_enhancements'] = match_enhancements

        # Convert rule type into RuleType object
        if rule['type'] in self.rules_mapping:
            rule['type'] = self.rules_mapping[rule['type']]
        else:
            rule['type'] = get_module(rule['type'])
            if not issubclass(rule['type'], ruletypes.RuleType):
                raise EAException('Rule module %s is not a subclass of RuleType' % (rule['type']))

        # Make sure we have required alert and type options
        reqs = rule['type'].required_options

        if reqs - frozenset(list(rule.keys())):
            raise EAException('Missing required option(s): %s' % (', '.join(reqs - frozenset(list(rule.keys())))))
        # Instantiate rule
        try:
            rule['type'] = rule['type'](rule, args)
        except (KeyError, EAException) as e:
            raise EAException('Error initializing rule %s: %s' % (rule['name'], e)).with_traceback(sys.exc_info()[2])
        # Instantiate alerts only if we're not in debug mode
        # In debug mode alerts are not actually sent so don't bother instantiating them
        if not args or not args.debug:
            rule['alert'] = self.load_alerts(rule, alert_field=rule['alert'])

    def load_alerts(self, rule, alert_field):
        def normalize_config(alert):
            """Alert config entries are either "alertType" or {"alertType": {"key": "data"}}.
            This function normalizes them both to the latter format. """
            if isinstance(alert, str):
                return alert, rule
            elif isinstance(alert, dict):
                name, config = next(iter(list(alert.items())))
                config_copy = copy.copy(rule)
                config_copy.update(config)  # warning, this (intentionally) mutates the rule dict
                self.load_jinja_template(config_copy)
                return name, config_copy
            else:
                raise EAException()

        def create_alert(alert, alert_config):
            alert_class = self.alerts_mapping.get(alert) or get_module(alert)
            if not issubclass(alert_class, alerts.Alerter):
                raise EAException('Alert module %s is not a subclass of Alerter' % alert)
            missing_options = (rule['type'].required_options | alert_class.required_options) - frozenset(
                alert_config or [])
            if missing_options:
                raise EAException('Missing required option(s): %s' % (', '.join(missing_options)))
            return alert_class(alert_config)

        try:
            if type(alert_field) != list:
                alert_field = [alert_field]

            alert_field = [normalize_config(x) for x in alert_field]
            alert_field = sorted(alert_field, key=lambda a_b: self.alerts_order.get(a_b[0], 1))
            # Convert all alerts into Alerter objects
            alert_field = [create_alert(a, b) for a, b in alert_field]

        except (KeyError, EAException) as e:
            raise EAException('Error initiating alert %s: %s' % (rule['alert'], e)).with_traceback(sys.exc_info()[2])

        return alert_field


class FileRulesLoader(RulesLoader):

    # Required global (config.yaml) configuration options for the loader
    required_globals = frozenset(['rules_folder'])

    def get_names(self, conf, use_rule=None):
        # Passing a filename directly can bypass rules_folder and .yaml checks
        if use_rule and os.path.isfile(use_rule):
            return [use_rule]

        # In case of a bad type, convert string to list:
        rule_folders = conf['rules_folder'] if isinstance(conf['rules_folder'], list) else [conf['rules_folder']]
        rule_files = []
        if 'scan_subdirectories' in conf and conf['scan_subdirectories']:
            for ruledir in rule_folders:
                if not os.path.exists(ruledir):
                    raise EAException('Specified rule_folder does not exist: %s ' % ruledir)
                for root, folders, files in os.walk(ruledir, followlinks=True):
                    # Openshift/k8s configmap fix for ..data and ..2021_05..date directories that loop with os.walk()
                    folders[:] = [d for d in folders if not d.startswith('..')]
                    for filename in files:
                        if use_rule and use_rule != filename:
                            continue
                        if self.is_yaml(filename):
                            rule_files.append(os.path.join(root, filename))
        else:
            for ruledir in rule_folders:
                if not os.path.isdir(ruledir):
                    continue
                for file in os.scandir(ruledir):
                    fullpath = os.path.join(ruledir, file.name)
                    if os.path.isfile(fullpath) and self.is_yaml(file.name):
                        rule_files.append(fullpath)
        return rule_files

    def get_hashes(self, conf, use_rule=None):
        rule_files = self.get_names(conf, use_rule)
        rule_mod_times = {}
        for rule_file in rule_files:
            rule_mod_times[rule_file] = self.get_rule_file_hash(rule_file)
        return rule_mod_times

    def get_yaml(self, filename):
        try:
            return read_yaml(filename)
        except yaml.scanner.ScannerError as e:
            raise EAException('Could not parse file %s: %s' % (filename, e))

    def get_import_rule(self, rule):
        """
        Allow for relative paths to the import rule.
        :param dict rule:
        :return: Path the import rule
        :rtype: List[str]
        """
        rule_imports = rule['import']
        if type(rule_imports) is str:
            rule_imports = [rule_imports]
        expanded_imports = []
        for rule_import in rule_imports:
            if os.path.isabs(rule_import):
                expanded_imports.append(rule_import)
            else:
                expanded_imports.append(os.path.join(os.path.dirname(rule['rule_file']), rule_import))
        return expanded_imports

    def get_rule_file_hash(self, rule_file):
        if os.path.exists(rule_file):
            with open(rule_file, 'rb') as fh:
                rule_file_hash = hashlib.sha1(fh.read()).digest()
            for import_rule_file in self.import_rules.get(rule_file, []):
                rule_file_hash += self.get_rule_file_hash(import_rule_file)
        else:
            not_found = 'ENOENT ' + rule_file
            rule_file_hash = hashlib.sha1(not_found.encode('utf-8')).digest()
        return rule_file_hash

    @staticmethod
    def is_yaml(filename):
        return filename.endswith('.yaml') or filename.endswith('.yml')<|MERGE_RESOLUTION|>--- conflicted
+++ resolved
@@ -145,11 +145,8 @@
         'iris': elastalert.alerters.iris.IrisAlerter,
         'indexer': IndexerAlerter,
         'matrixhookshot': MatrixHookshotAlerter,
-<<<<<<< HEAD
+        'yzj': YzjAlerter,
         'smseagle': SMSEagleAlerter
-=======
-        'yzj': YzjAlerter,
->>>>>>> 06461603
     }
 
     # A partial ordering of alert types. Relative order will be preserved in the resulting alerts list
