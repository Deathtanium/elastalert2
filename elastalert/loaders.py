--- conflicted
+++ resolved
@@ -147,11 +147,8 @@
         'indexer': IndexerAlerter,
         'matrixhookshot': MatrixHookshotAlerter,
         'yzj': YzjAlerter,
-<<<<<<< HEAD
+        'flashduty': FlashdutyAlerter,
         'smseagle': SMSEagleAlerter
-=======
-        'flashduty': FlashdutyAlerter,
->>>>>>> 6ceeb2ca
     }
 
     # A partial ordering of alert types. Relative order will be preserved in the resulting alerts list
