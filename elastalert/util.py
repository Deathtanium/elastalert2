# -*- coding: utf-8 -*-
import datetime
import logging

import dateutil.parser
import dateutil.tz


def lookup_es_key(lookup_dict, term):
    """ Performs iterative dictionary search based upon the following conditions:

    1. Subkeys may either appear behind a full stop (.) or at one lookup_dict level lower in the tree.
    2. No wildcards exist within the provided ES search terms (these are treated as string literals)

    This is necessary to get around inconsistencies in ES data.

    For example:
      {'ad.account_name': 'bob'}
    Or:
      {'csp_report': {'blocked_uri': 'bob.com'}}
    And even:
       {'juniper_duo.geoip': {'country_name': 'Democratic People's Republic of Korea'}}

    We want a search term of form "key.subkey.subsubkey" to match in all cases.
    :returns: The value identified by term or None if it cannot be found
    """
    if term in lookup_dict:
        return lookup_dict[term]
    else:
        # If the term does not match immediately, perform iterative lookup:
        # 1. Split the search term into tokens
        # 2. Recurrently concatenate these together to traverse deeper into the dictionary,
        #    clearing the subkey at every successful lookup.
        #
        # This greedy approach is correct because subkeys must always appear in order,
        # preferring full stops and traversal interchangeably.
        #
        # Subkeys will NEVER be duplicated between an alias and a traversal.
        #
        # For example:
        #  {'foo.bar': {'bar': 'ray'}} to look up foo.bar will return {'bar': 'ray'}, not 'ray'
        go_deeper = lookup_dict
        subkeys = term.split('.')
        subkey = ''

        while subkeys:
            subkey += subkeys[0]
            subkeys = subkeys[1:]
            if subkey in go_deeper:
                go_deeper = go_deeper[subkey]
                subkey = ''
            else:
                subkey += '.'
        if subkey:
            return None
        return go_deeper


<<<<<<< HEAD
def replace_hits_ts(hits, rule):
    """Iterate through a hits dictionary from ElasticSearch, and convert string timestamps to datetime objects
    """
    for hit in hits:
        if rule['timestamp_type'] == 'long':
            hit['fields'][rule['timestamp_field']] = datetime.datetime.fromtimestamp((hit['fields'][rule['timestamp_field']])/1000)
        if rule['timestamp_type'] == 'datetime' :  
            hit['fields'][rule['timestamp_field']] = ts_to_dt(hit['fields'][rule['timestamp_field']])


=======
>>>>>>> 62aac693
def ts_to_dt(timestamp):
    if isinstance(timestamp, datetime.datetime):
        logging.warning('Expected str timestamp, got datetime')
        return timestamp
    dt = dateutil.parser.parse(timestamp)
    # Implicitly convert local timestamps to UTC
    if dt.tzinfo is None:
        dt = dt.replace(tzinfo=dateutil.tz.tzutc())
    return dt


def dt_to_ts(dt):
    if not isinstance(dt, datetime.datetime):
        logging.warning('Expected datetime, got %s' % (type(dt)))
        return dt
    ts = dt.isoformat()
    # Round microseconds to milliseconds
    if dt.tzinfo is None:
        # Implicitly convert local times to UTC
        return ts + 'Z'
    # isoformat() uses microsecond accuracy and timezone offsets
    # but we should try to use millisecond accuracy and Z to indicate UTC
    return ts.replace('000+00:00', 'Z').replace('+00:00', 'Z')


def ts_now():
    return datetime.datetime.utcnow().replace(tzinfo=dateutil.tz.tzutc())


def inc_ts(timestamp, milliseconds=1):
    """Increment a timestamp by milliseconds."""
    dt = ts_to_dt(timestamp)
    dt += datetime.timedelta(milliseconds=milliseconds)
    return dt_to_ts(dt)


def pretty_ts(timestamp, tz=True):
    """Pretty-format the given timestamp (to be printed or logged hereafter).
    If tz, the timestamp will be converted to local time.
    Format: MM-DD HH:MM TZ"""
    dt = timestamp
    if not isinstance(timestamp, datetime.datetime):
        dt = ts_to_dt(timestamp)
    if tz:
        dt = dt.astimezone(dateutil.tz.tzlocal())
    padding = ''
    if dt.minute < 10:
        padding = '0'
    return '%d-%d %d:%s%d %s' % (dt.month, dt.day,
                                 dt.hour, padding, dt.minute, dt.tzname())


def ts_add(ts, td):
    """ Allows a timedelta (td) add operation on a string timestamp (ts) """
    return dt_to_ts(ts_to_dt(ts) + td)


def hashable(obj):
    """ Convert obj to a hashable obj.
    We use the value of some fields from elasticsearch as keys for dictionaries. This means
    that whatever elasticsearch returns must be hashable, and it sometimes returns a list or dict."""
    if not obj.__hash__:
        return str(obj)
    return obj


def format_index(index, start, end):
    """ Takes an index, specified using strftime format, start and end time timestamps,
    and outputs a wildcard based index string to match all possible timestamps. """
    # Convert to UTC
    start -= start.utcoffset()
    end -= end.utcoffset()

    indexes = []
    while start.date() <= end.date():
        indexes.append(start.strftime(index))
        start += datetime.timedelta(days=1)

    return ','.join(indexes)


class EAException(Exception):
    pass


def seconds(td):
    return td.seconds + td.days * 24 * 3600

def dt_to_int(dt):
    dt = dt.replace(tzinfo=None)
    return int((dt - datetime.datetime.utcfromtimestamp(0)).total_seconds()*1000)

def int_to_ts(time):
    time = time/1000
    dt = datetime.datetime.fromtimestamp(time)
    return dt_to_ts(dt)

def timedelta_to_int(timedelta):
    return int(timedelta.total_seconds()*1000)<|MERGE_RESOLUTION|>--- conflicted
+++ resolved
@@ -56,7 +56,6 @@
         return go_deeper
 
 
-<<<<<<< HEAD
 def replace_hits_ts(hits, rule):
     """Iterate through a hits dictionary from ElasticSearch, and convert string timestamps to datetime objects
     """
@@ -67,8 +66,6 @@
             hit['fields'][rule['timestamp_field']] = ts_to_dt(hit['fields'][rule['timestamp_field']])
 
 
-=======
->>>>>>> 62aac693
 def ts_to_dt(timestamp):
     if isinstance(timestamp, datetime.datetime):
         logging.warning('Expected str timestamp, got datetime')
