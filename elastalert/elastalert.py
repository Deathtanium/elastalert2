--- conflicted
+++ resolved
@@ -1,5 +1,4 @@
 # -*- coding: utf-8 -*-
-import argparse
 import copy
 import datetime
 import json
@@ -9,6 +8,7 @@
 import time
 import traceback
 
+import argparse
 import kibana
 from alerts import DebugAlerter
 from config import get_rule_hashes
@@ -70,12 +70,8 @@
         self.current_es_addr = None
         self.buffer_time = self.conf['buffer_time']
         self.silence_cache = {}
-<<<<<<< HEAD
         self.rule_hashes = get_rule_hashes(self.conf, self.args.rule)
-=======
-        self.rule_hashes = get_rule_hashes(self.conf)
         self.starttime = self.args.start
->>>>>>> 02d84abc
 
         self.es_conn_config = self.build_es_conn_config(self.conf)
 
