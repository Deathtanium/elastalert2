--- conflicted
+++ resolved
@@ -125,14 +125,6 @@
         self.from_addr = self.conf.get('from_addr', 'ElastAlert')
         self.smtp_host = self.conf.get('smtp_host', 'localhost')
         self.max_aggregation = self.conf.get('max_aggregation', 10000)
-<<<<<<< HEAD
-=======
-        self.alerts_sent = 0
-        self.cumulative_hits = 0
-        self.num_hits = 0
-        self.num_dupes = 0
-        self.current_es = None
->>>>>>> d81dd93e
         self.buffer_time = self.conf['buffer_time']
         self.silence_cache = {}
         self.rule_hashes = get_rule_hashes(self.conf, self.args.rule)
@@ -263,17 +255,12 @@
         """
         query = {'sort': {timestamp_field: {'order': 'asc'}}}
         try:
-<<<<<<< HEAD
-            res = self.thread_data.current_es.search(index=index, size=1, body=query,
-                                                     _source_include=[timestamp_field], ignore_unavailable=True)
-=======
-            if self.current_es.is_atleastsixsix():
-                res = self.current_es.search(index=index, size=1, body=query,
-                                             _source_includes=[timestamp_field], ignore_unavailable=True)
-            else:
-                res = self.current_es.search(index=index, size=1, body=query, _source_include=[timestamp_field],
-                                             ignore_unavailable=True)
->>>>>>> d81dd93e
+            if self.thread_data.current_es.is_atleastsixsix():
+                res = self.thread_data.current_es.search(index=index, size=1, body=query,
+                                                         _source_includes=[timestamp_field], ignore_unavailable=True)
+            else:
+                res = self.thread_data.current_es.search(index=index, size=1, body=query, _source_include=[timestamp_field],
+                                                         ignore_unavailable=True)
         except ElasticsearchException as e:
             self.handle_error("Elasticsearch query error: %s" % (e), {'index': index, 'query': query})
             return '1969-12-30T00:00:00Z'
@@ -344,7 +331,7 @@
             to_ts_func=rule['dt_to_ts'],
             five=rule['five'],
         )
-        if self.current_es.is_atleastsixsix():
+        if self.thread_data.current_es.is_atleastsixsix():
             extra_args = {'_source_includes': rule['include']}
         else:
             extra_args = {'_source_include': rule['include']}
@@ -368,15 +355,11 @@
                     ignore_unavailable=True,
                     **extra_args
                 )
-<<<<<<< HEAD
-                self.thread_data.total_hits = int(res['hits']['total'])
-=======
-
-                if self.current_es.is_atleastseven():
-                    self.total_hits = int(res['hits']['total']['value'])
+
+                if self.thread_data.current_es.is_atleastseven():
+                    self.thread_data.total_hits = int(res['hits']['total']['value'])
                 else:
-                    self.total_hits = int(res['hits']['total'])
->>>>>>> d81dd93e
+                    self.thread_data.total_hits = int(res['hits']['total'])
 
             if len(res.get('_shards', {}).get('failures', [])) > 0:
                 try:
@@ -494,11 +477,7 @@
 
         try:
             if not rule['five']:
-<<<<<<< HEAD
-                res = self.thread_data.current_es.search(
-=======
-                res = self.current_es.deprecated_search(
->>>>>>> d81dd93e
+                res = self.thread_data.current_es.deprecated_search(
                     index=index,
                     doc_type=rule['doc_type'],
                     body=query,
@@ -506,13 +485,8 @@
                     ignore_unavailable=True
                 )
             else:
-<<<<<<< HEAD
-                res = self.thread_data.current_es.search(index=index, doc_type=rule['doc_type'],
-                                                         body=query, size=0, ignore_unavailable=True)
-=======
-                res = self.current_es.deprecated_search(index=index, doc_type=rule['doc_type'],
-                                                        body=query, size=0, ignore_unavailable=True)
->>>>>>> d81dd93e
+                res = self.thread_data.current_es.deprecated_search(index=index, doc_type=rule['doc_type'],
+                                                                    body=query, size=0, ignore_unavailable=True)
         except ElasticsearchException as e:
             # Elasticsearch sometimes gives us GIGANTIC error messages
             # (so big that they will fill the entire terminal buffer)
@@ -550,11 +524,7 @@
         query = self.get_aggregation_query(base_query, rule, query_key, term_size, rule['timestamp_field'])
         try:
             if not rule['five']:
-<<<<<<< HEAD
-                res = self.thread_data.current_es.search(
-=======
-                res = self.current_es.deprecated_search(
->>>>>>> d81dd93e
+                res = self.thread_data.current_es.deprecated_search(
                     index=index,
                     doc_type=rule.get('doc_type'),
                     body=query,
@@ -562,13 +532,8 @@
                     ignore_unavailable=True
                 )
             else:
-<<<<<<< HEAD
-                res = self.thread_data.current_es.search(index=index, doc_type=rule.get('doc_type'),
-                                                         body=query, size=0, ignore_unavailable=True)
-=======
-                res = self.current_es.deprecated_search(index=index, doc_type=rule.get('doc_type'),
-                                                        body=query, size=0, ignore_unavailable=True)
->>>>>>> d81dd93e
+                res = self.thread_data.current_es.deprecated_search(index=index, doc_type=rule.get('doc_type'),
+                                                                    body=query, size=0, ignore_unavailable=True)
         except ElasticsearchException as e:
             if len(str(e)) > 1024:
                 e = str(e)[:1024] + '... (%d characters removed)' % (len(str(e)) - 1024)
@@ -580,16 +545,12 @@
             payload = res['aggregations']['filtered']
         else:
             payload = res['aggregations']
-<<<<<<< HEAD
-        self.thread_data.num_hits += res['hits']['total']
-=======
-
-        if self.current_es.is_atleastseven():
-            self.num_hits += res['hits']['total']['value']
-        else:
-            self.num_hits += res['hits']['total']
-
->>>>>>> d81dd93e
+
+        if self.thread_data.current_es.is_atleastseven():
+            self.thread_data.num_hits += res['hits']['total']['value']
+        else:
+            self.thread_data.num_hits += res['hits']['total']
+
         return {endtime: payload}
 
     def remove_duplicate_events(self, data, rule):
@@ -858,12 +819,7 @@
         :return: The number of matches that the rule produced.
         """
         run_start = time.time()
-<<<<<<< HEAD
-
         self.thread_data.current_es = elasticsearch_client(rule)
-=======
-        self.current_es = elasticsearch_client(rule)
->>>>>>> d81dd93e
 
         # If there are pending aggregate matches, try processing them
         for x in range(len(rule['agg_matches'])):
@@ -1655,7 +1611,7 @@
                 continue
 
             # Set current_es for top_count_keys query
-            self.current_es = elasticsearch_client(rule)
+            self.thread_data.current_es = elasticsearch_client(rule)
 
             # Send the alert unless it's a future alert
             if ts_now() > ts_to_dt(alert_time):
