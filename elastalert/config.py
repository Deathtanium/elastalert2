--- conflicted
+++ resolved
@@ -133,11 +133,8 @@
     rule.setdefault('use_local_time', True)
     rule.setdefault('es_port', conf.get('es_port'))
     rule.setdefault('es_host', conf.get('es_host'))
-<<<<<<< HEAD
     rule.setdefault('max_query_size', conf.get('max_query_size'))
-=======
     rule.setdefault('description', "")
->>>>>>> 914bc02f
 
     # Set timestamp_type conversion function, used when generating queries and processing hits
     rule['timestamp_type'] = rule['timestamp_type'].strip().lower()
