# 2.TBD.TBD

## Breaking changes
- TBD

## New features
- [Telegram] Added new telegram_thread_id setting for sending alerts to different threads of supergroup/forum. - [#1319](https://github.com/jertel/elastalert2/pull/1319) - @polshe-v

## Other changes
- Update setup.py & requirements.txt & requirements-dev.txt - [#1316](https://github.com/jertel/elastalert2/pull/1316) - @nsano-rururu
- [Docs] Clarify how to reference query_key values in flatline alerts - [#1320](https://github.com/jertel/elastalert2/pull/1320) - @jertel
- Fix percentiles aggregation type in Spike Metric Aggregation rules - [#1323](https://github.com/jertel/elastalert2/pull/1323) - @jertel
- [Docs] Extend FAQ / troubleshooting section with information on Elasticsearch RBAC - [#1324](https://github.com/jertel/elastalert2/pull/1324) - @chr-b
- Upgrade to Python 3.12 - [#1327](https://github.com/jertel/elastalert2/pull/1327) - @jertel
<<<<<<< HEAD
- Correction in IRIS and GELF alerter [#1331](https://github.com/jertel/elastalert2/pull/1331) - @malinkinsa
=======
- Support hourly index patterns - [#1328](https://github.com/jertel/elastalert2/pull/1328) - @jmacdone
>>>>>>> adf15700

# 2.15.0

## Breaking changes
- None

## New features
- [Iris] Alerter added - [#1301](https://github.com/jertel/elastalert2/pull/1301) - @malinkinsa 
- [Opensearch] Add the possibility to generate an opensearch discovery url - [#1310](https://github.com/jertel/elastalert2/pull/1310) - @luffynextgen

## Other changes
- Refactored FlatlineRule to make it more extensible - [#1291](https://github.com/jertel/elastalert2/pull/1291) - @rundef 
- Add support for Kibana 8.11 for Kibana Discover - [#1305](https://github.com/jertel/elastalert2/pull/1305) - @nsano-rururu
- Update docs - [#1311](https://github.com/jertel/elastalert2/pull/1311) - @nsano-rururu

# 2.14.0

## Breaking changes
- None

## New features
- 'summary_table_type' property now supports 'html' format for aggregation tables - [#1260](https://github.com/jertel/elastalert2/pull/1260) - @jertel 
- [Helm] Add support for custom deployment annotations - [#1271](https://github.com/jertel/elastalert2/pull/1271) - @victorpugin 

## Other changes
- [Helm] Expose minReadySeconds parameter to assist in detecting failed deployments - [#1243](https://github.com/jertel/elastalert2/pull/1243) - @alexku7 
- [Helm] Fix commonLabels indentation for the deployment template - [#1250](https://github.com/jertel/elastalert2/pull/1250) - @dan-duffy 
- Add support for Kibana 8.10 for Kibana Discover - [#1277](https://github.com/jertel/elastalert2/pull/1277) - @nsano-rururu
- Upgrade pylint 2.17.4 to 2.17.5, pytest 7.3.1 to 7.4.2, sphinx 6.2.1 to 7.2.6, sphinx_rtd_theme 1.2.2 to 1.3.0 - [#1278](https://github.com/jertel/elastalert2/pull/1278) - @nsano-rururu
- Fix issue with aggregated alerts not being sent - [#1285](https://github.com/jertel/elastalert2/pull/1285) - @jertel
- Add support for [Lark](https://www.larksuite.com/en_us/) alerter - [#1282](https://github.com/jertel/elastalert2/pull/1282) - @seanyinx

# 2.13.2

## Breaking changes
- None

## New features
- None

## Other changes
- [Helm] Fix chart indentation issue introduced in 2.13.1 - [#1239](https://github.com/jertel/elastalert2/pull/1239) - @jertel

# 2.13.1

## Breaking changes
- None

## New features
- None

## Other changes
- [Helm] Add support for generating rule config from a directory of rules, during chart deployment - [#1236](https://github.com/jertel/elastalert2/pull/1236) - @mehrdad-khojastefar 
- [AlertManager] Fix typo with new feature released in 2.13.0 - [#1237](https://github.com/jertel/elastalert2/pull/1237) - @eveningcafe

# 2.13.0

## Breaking changes
- None

## New features
- [Alertmanager] Add alertmanager resolve timeout configuration option - [#1187](https://github.com/jertel/elastalert2/pull/1187) - @eveningcafe

## Other changes
- [Docs] Clarify docs to state that alert_time_limit should not be 0 - [#1208](https://github.com/jertel/elastalert2/pull/1208) - @jertel
- Add support for Kibana 8.9 for Kibana Discover - [#1224](https://github.com/jertel/elastalert2/pull/1224) - @nsano-rururu
- Remove docker image pin to outdated "buster" debian release - [24f794a](https://github.com/jertel/elastalert2/commit/24f794a) - @jertel

# 2.12.0

## Breaking changes
- None

## New features
- Add initial support for EQL - [#1189](https://github.com/jertel/elastalert2/pull/1189) - @jertel
- Add `fields` parameter to rules to be able to pull in runtimes fields, and more. [#1193](https://github.com/jertel/elastalert2/pull/1193) - @Goggin
- Add EQL support to elastalert-test-rule utility - [#1195](https://github.com/jertel/elastalert2/pull/1195) - @jertel

## Other changes
- Add support for Kibana 8.8 for Kibana Discover - [#1184](https://github.com/jertel/elastalert2/pull/1184) - @nsano-rururu
- Upgrade pylint 2.17.0 to 2.17.4, pytest 7.2.2 to 7.3.1, pytest-xdist 3.2.0 to 3.3.1, sphinx 6.1.3 to 6.2.1, sphinx_rtd_theme == 1.2.2 - [#1194](https://github.com/jertel/elastalert2/pull/1194) - @nsano-rururu
- Upgrade to Tox 4 - [#1196](https://github.com/jertel/elastalert2/pull/1196) - @jertel
- Log message when exiting due to --end param being in the past - [#1199](https://github.com/jertel/elastalert2/pull/1199) - @jertel

# 2.11.0

## Breaking changes
- None

## New features
- None

## Other changes
- [Kubernetes] Fix mistake introduced in #1141 related to initContainers - [#1145](https://github.com/jertel/elastalert2/pull/1145) - @aturpin1789
- Add support for Kibana 8.7 for Kibana Discover - [#1153](https://github.com/jertel/elastalert2/pull/1153) - @nsano-rururu
- [Docs] Add documentation for accessing subfields of array items - [#1166](https://github.com/jertel/elastalert2/pull/1166) - @jertel

# 2.10.1

## Breaking changes
- None

## New features
- None

## Other changes
- Corrected alert bug when both top_count_keys and query_key are specified in a rule - [#1128](https://github.com/jertel/elastalert2/pull/1128) - @jertel
- Fixed docker-compose detection logic from recent PR - [#1128](https://github.com/jertel/elastalert2/pull/1128) - @jertel
- Upgrade pylint 2.15.5 to 2.17.0, pytest 7.2.0 to 7.2.2, pytest-xdist 3.1.0 to 3.2.0, sphinx 5.3.0 to 6.1.3, tox 3.27.1 to 3.28.0 - [#1131](https://github.com/jertel/elastalert2/pull/1131) - @nsano-rururu
- Update Docs & FAQ(disable_rules_on_error, es_conn_timeout) - [#1133](https://github.com/jertel/elastalert2/pull/1133) - @nsano-rururu
- [Kubernetes] Add extraInitContainers value to helm chart - [#1141](https://github.com/jertel/elastalert2/pull/1141) - @aturpin1789

# 2.10.0

## Breaking changes
- [Alerta] All matches will now be sent with the alert - [#1068](https://github.com/jertel/elastalert2/pull/1068) - @dakotacody
- Renamed the `overwrites` parameter to `overrides` in the load_conf method of config.py - [#1100](https://github.com/jertel/elastalert2/pull/1100) - @akusei

## New features
- [Graylog GELF] Alerter added. [#1050](https://github.com/jertel/elastalert2/pull/1050) - @malinkinsa
- [TheHive] Format `title`, `type`, and `source` with dynamic lookup values - [#1092](https://github.com/jertel/elastalert2/pull/1092) - @fandigunawan
- [HTTP POST2] `http_post2_payload` and `http_post2_headers` now support multiline JSON strings for better control over jinja templates - [#1104](https://github.com/jertel/elastalert2/pull/1104) - @akusei
- [HTTP POST2] This alerter now supports the use of `jinja_root_name` - [#1104](https://github.com/jertel/elastalert2/pull/1104) - @akusei
- [Rule Testing] The data file passed with `--data` can now contain a single JSON document or a list of JSON objects - [#1104](https://github.com/jertel/elastalert2/pull/1104) - @akusei

## Other changes
- [Docs] Clarify Jira Cloud authentication configuration - [94f7e8c](https://github.com/jertel/elastalert2/commit/94f7e8cc98d59a00349e3b23acd8a8549c80dbc8) - @jertel
- Update minimum versions for third-party dependencies in requirements.txt and setup.py - [#1051](https://github.com/jertel/elastalert2/pull/1051) - @nsano-rururu
- [Docs] Clarify `import` support for list of files - [#1075](https://github.com/jertel/elastalert2/pull/1075) - @sqrooted
- Add support for Kibana 8.6 for Kibana Discover - [#1080](https://github.com/jertel/elastalert2/pull/1080) - @nsano-rururu
- Modify schema to allow string and boolean for `*_ca_certs` to allow for one to specify a cert bundle for SSL certificate verification - [#1082](https://github.com/jertel/elastalert2/pull/1082) - @goggin
- Fix UnicodeEncodeError in PagerDutyAlerter - [#1091](https://github.com/jertel/elastalert2/pull/1091) - @nsano-rururu
- The scan_entire_timeframe setting, when used with use_count_query or use_terms_query will now scan entire timeframe on subsequent rule runs - [#1097](https://github.com/jertel/elastalert2/pull/1097) - @rschirin
- Add new unit tests to cover changes in the HTTP POST2 alerter - [#1104](https://github.com/jertel/elastalert2/pull/1104) - @akusei
- [Docs] Updated HTTP POST2 documentation to outline changes with payloads, headers and multiline JSON strings - [#1104](https://github.com/jertel/elastalert2/pull/1104) - @akusei
- [HTTP POST2] Additional error checking around rendering and dumping payloads/headers to JSON - [#1104](https://github.com/jertel/elastalert2/pull/1104) - @akusei

# 2.9.0

## Breaking changes
- None

## New features
- Add `realert_key` option to silence groups of alerts - [#1004](https://github.com/jertel/elastalert2/pull/1004) - @goggin

## Other changes
- Upgrade pylint 2.15.3 to 2.15.5, pytest 7.1.3 to 7.2.0, pytest-xdist 2.5.0 to 3.0.2, sphinx 5.2.3 to 5.3.0, tox 3.26.0 to 3.27.0 - [#988](https://github.com/jertel/elastalert2/pull/988) - @nsano-rururu
- Upgrade to Python 3.11 - [#989](https://github.com/jertel/elastalert2/pull/989) - @jertel
- Add support for Kibana 8.5 for Kibana Discover - [#993](https://github.com/jertel/elastalert2/pull/993) - @nsano-rururu
- [Amazon SNS] Fix Amazon SNS Alerter - [#1003](https://github.com/jertel/elastalert2/pull/1003) - @nsano-rururu
- [Mattermost] Add mattermost_emoji_override - [#1011](https://github.com/jertel/elastalert2/pull/1011) - @nsano-rururu
- Add support for disabling verification of SSL certificate for the Kibana Shorten URL API - [#1013](https://github.com/jertel/elastalert2/pull/1013) - @BenJeau

# 2.8.0

## Breaking changes
- None

## New features
- Adding the optional timestamp_to_datetime_format_expr rule parameter, allowing custom modification of the Elasticsearch timestamp string before parsing it into datetime. - [#978](https://github.com/jertel/elastalert2/pull/978) - @thpiron

## Other changes
- Upgrade pylint 2.15.2 to 2.15.3 and pytest-cov 3.0.0 to 4.0.0 and sphinx 5.1.1 to 5.2.3; Add Google Chat proxy support - [#972](https://github.com/jertel/elastalert2/pull/972) - @nsano-rururu
- Fix Jira assign issue - [#974](https://github.com/jertel/elastalert2/pull/974) - @jorge-gyant
- [Kubernetes] Add extraContainers value to helm chart - [#975](https://github.com/jertel/elastalert2/pull/975) - @Kasape
- [docs] Updated index configuration documentation - [#979](https://github.com/jertel/elastalert2/pull/979) - @nsano-rururu
- [Kubernetes] Change 'metrics' to 'metrics.enabled' in helm chart documentation - [#981](https://github.com/jertel/elastalert2/pull/981) - @Kasape

# 2.7.0

## Breaking changes
- None

## New features
- [Telegram] Added new telegram_parse_mode setting to switch between markdown and html body formats. - [#924](https://github.com/jertel/elastalert2/pull/924) - @polshe-v

## Other changes
- Pin package version of `exotel` to `0.1.5` - [#931](https://github.com/jertel/elastalert2/pull/931)
- Add support for Kibana 8.4 for Kibana Discover - [#935](https://github.com/jertel/elastalert2/pull/935) - @nsano-rururu
- Upgrade pylint 2.14.5 to 2.15.2 and tox 3.25.1 to 3.26.0 and sphinx 5.0.2 to 5.1.1 - [#937](https://github.com/jertel/elastalert2/pull/937) - @nsano-rururu
- Upgrade pytest 7.1.2 to 7.1.3 - [#941](https://github.com/jertel/elastalert2/pull/941) - @nsano-rururu

# 2.6.0

## Breaking changes
- When using HTTP POST 2, it is no longer necessary to pre-escape strings (should they contain control chars) from events in elastic search which are replaced by the jinja2 template.

- [Kubernetes] [Breaking] Reconfigure metrics to follow prometheus operator nomenclature. `metrics` value, now control the addition of metrics endpoint (command argument), the creation of a service to expose the metrics endpoint and the (optional) creation of prometheus-operator objects: serviceMonitor and prometheurRules to match implementations of other charts. The labels of the chart have been modified, so you'll need to uninstall and reinstall the chart for the upgrade to work. - [#902](https://github.com/jertel/elastalert2/pull/902) - @PedroMSantosD

## New features
- [Kubernetes] Chart is now able to create a service for the metrics, and optional  prometheus-operator custom resources serviceMonitor and  prometheusRule. - [#902](https://github.com/jertel/elastalert2/pull/902) - @PedroMSantosD

## Other changes
- Upgrade pylint 2.13.8 to 2.14.3, Upgrade sphinx 4.5.0 to 5.0.2 - [#891](https://github.com/jertel/elastalert2/pull/891) - @nsano-rururu
- Add support for Kibana 8.3 for Kibana Discover - [#897](https://github.com/jertel/elastalert2/pull/897) - @nsano-rururu
- Fix internal json decode error in HTTP POST 2 if values from ES event contain control chars (e.g. newline) and are used in the jinja2 template - [#898](https://github.com/jertel/elastalert2/pull/898) - @ddurham2
- Upgrade pylint 2.14.3 to 2.14.5 and tox 3.25.0 to 3.25.1 - [#911](https://github.com/jertel/elastalert2/pull/911) - @nsano-rururu

# 2.5.1

## Breaking changes
- None

## New features
- None

## Other changes
- Upgrade stomp 8.0.0 to 8.0.1 - [#832](https://github.com/jertel/elastalert2/pull/832) - @jertel
- Add support for Kibana 8.2 for Kibana Discover, Upgrade Pytest 7.1.1 to 7.1.2, Upgrade pylint 2.13.5 to 2.13.8, Upgrade Jinja2 3.1.1 to 3.1.2 - [#840](https://github.com/jertel/elastalert2/pull/840) - @nsano-rururu
- Add the possibility to use rule and match fields in the description of TheHive alerts - [#855](https://github.com/jertel/elastalert2/pull/855) - @luffynextgen
- Fix missing colon on schema.yml and add unit test on it - [#866](https://github.com/jertel/elastalert2/pull/866) - @Isekai-Seikatsu
- Add the possibility to use tags, message and tlp level in TheHive observables [#873](https://github.com/jertel/elastalert2/pull/873) - @luffynextgen
- Support OpenSearch 2.x - [#880](https://github.com/jertel/elastalert2/pull/880) - @jertel

# 2.5.0

## Breaking changes
- Remove Simple Alerter - [#793](https://github.com/jertel/elastalert2/pull/793) - @nsano-rururu

## New features
- Add support for Kibana 8.1 for Kibana Discover - [#763](https://github.com/jertel/elastalert2/pull/763) - @nsano-rururu
- [MS Teams] Add arbitrary text value support for Facts - [#790](https://github.com/jertel/elastalert2/pull/790) - @iamxeph
- [MS Teams] Use alert_subject as ms_teams_alert_summary if ms_teams_alert_summary is not set - [#802](https://github.com/jertel/elastalert2/pull/802) - @iamxeph
- [Mattermost] List support for mattermost_channel_override - [#809](https://github.com/jertel/elastalert2/pull/809) - @nsano-rururu
- [Zabbix] Add the ability to specify `zbx_host` from available elasticsearch field - [#820](https://github.com/jertel/elastalert2/pull/820) - @timeforplanb123

## Other changes
- [Docs] Update FAQ ssl_show_warn - [#764](https://github.com/jertel/elastalert2/pull/764) - @nsano-rururu
- [Docs] Update FAQ telegram and Amazon SNS - [#765](https://github.com/jertel/elastalert2/pull/765) - @nsano-rururu
- Upgrade Pytest 7.0.1 to 7.1.1 - [#776](https://github.com/jertel/elastalert2/pull/776) - @nsano-rururu
- [Kubernetes] Add support for automatic SMTP mail server credential management - [#780](https://github.com/jertel/elastalert2/pull/780) - @lusson-luo
- Upgrade sphinx 4.4.0 to 4.5.0 - [#782](https://github.com/jertel/elastalert2/pull/782) - @nsano-rururu
- Upgrade pylint 2.12.2 to 2.13.2 - [#783](https://github.com/jertel/elastalert2/pull/783) - @nsano-rururu
- Upgrade jinja2 3.0.3 to 3.1.1 - [#784](https://github.com/jertel/elastalert2/pull/784) - @nsano-rururu
- Update schema.yaml(Alertmanager, Spike, Flatline, New Term, Metric Aggregation, Percentage Match) - [#789](https://github.com/jertel/elastalert2/pull/789) - @nsano-rururu
- Upgrade pylint 2.13.2 to 2.13.3 - [#792](https://github.com/jertel/elastalert2/pull/792) - @nsano-rururu
- Upgrade pylint 2.13.3 to 2.13.4 - [#801](https://github.com/jertel/elastalert2/pull/801) - @nsano-rururu
- Fix SpikeRule - [#804](https://github.com/jertel/elastalert2/pull/804) - @nsano-rururu
- [Kubernetes] Add scanSubdirectories (defaults to true) as an option in Helm Chart - [#805](https://github.com/jertel/elastalert2/pull/805) - @louzadod
- Upgrade pylint 2.13.4 to 2.13.5 - [#808](https://github.com/jertel/elastalert2/pull/808) - @nsano-rururu
- Update documentation on Cloud ID support - [#810](https://github.com/jertel/elastalert2/pull/810) - @ferozsalam
- Upgrade tox 3.24.5 to 3.25.0 - [#813](https://github.com/jertel/elastalert2/pull/813) - @nsano-rururu
- [Kubernetes] Add support to specify rules directory - [#816](https://github.com/jertel/elastalert2/pull/816) @SBe
- Fix HTTP POST 2 alerter for nested payload keys - [#823](https://github.com/jertel/elastalert2/pull/823) - @lepouletsuisse
- [Kubernetes] Expose prometheus metrics to kubernetes pod service discovery mechanism - [#827](https://github.com/jertel/elastalert2/pull/827) - @PedroMSantosD

# 2.4.0

## Breaking changes
- Add support for Elasticsearch 8, remove support for Elasticsearch 6 and below - [#744](https://github.com/jertel/elastalert2/pull/744) - @ferozsalam, @jertel, and @nsano-rururu
  WARNING! Read the [ES 8 upgrade notes](https://elastalert2.readthedocs.io/en/latest/recipes/faq.html#does-elastalert-2-support-elasticsearch-8) BEFORE upgrading your cluster to Elasticsearch 8. Failure to do so can result in your cluster no longer starting and unable to rollback to 7.x.
- Kibana dashboard integration has been removed, as it only was supported with older versions of Elasticsearch and Kibana. Per the above breaking change those older versions are no longer supported by ElastAlert 2.
- Dockerfile refactor for app home and user home to be the same directory (/opt/elastalert/). Before app home is /opt/elastalert/ and user home is /opt/elastalert/elastalert. After app home and user home are the same /opt/elastalert/ - [#656](https://github.com/jertel/elastalert2/pull/656)

## New features
- [MS Teams] Kibana Discover URL and Facts - [#660](https://github.com/jertel/elastalert2/pull/660) - @thib12
- Add support for Kibana 7.17 for Kibana Discover - [#695](https://github.com/jertel/elastalert2/pull/695) - @nsano-rururu
- Added a fixed name metric_agg_value to MetricAggregationRule match_body - [#697](https://github.com/jertel/elastalert2/pull/697) - @iamxeph

## Other changes
- Load Jinja template when loading an alert - [#654](https://github.com/jertel/elastalert2/pull/654) - @thib12
- Upgrade tox 3.24.4 to 3.24.5 - [#655](https://github.com/jertel/elastalert2/pull/655) - @nsano-rururu
- Upgrade sphinx 4.3.2 to 4.4.0 - [#661](https://github.com/jertel/elastalert2/pull/661) - @nsano-rururu
- [Docs] Fix Running Docker container - [#674](https://github.com/jertel/elastalert2/pull/674) - @nsano-rururu 
- [Exotel] Added exotel_message_body to schema.yaml - [#685](https://github.com/jertel/elastalert2/pull/685) - @nsano-rururu
- Upgrade Pytest 6.2.5 to 7.0.0 - [#696](https://github.com/jertel/elastalert2/pull/696) - @nsano-rururu
- python-dateutil version specification change - [#704](https://github.com/jertel/elastalert2/pull/704) - @nsano-rururu
- Update minimum versions for third-party dependencies in requirements.txt and setup.py - [#705](https://github.com/jertel/elastalert2/pull/705) - @nsano-rururu
- [Docs] Document updates for Alerts and email addresses etc - [#706](https://github.com/jertel/elastalert2/pull/706) - @nsano-rururu
- [Docs] Update of RuleType Configuration Cheat Sheet - [#707](https://github.com/jertel/elastalert2/pull/707) - @nsano-rururu
- Upgrade Pytest 7.0.0 to 7.0.1 - [#710](https://github.com/jertel/elastalert2/pull/710) - @nsano-rururu
- Fixing jira_transition_to schema bug. Change property type from boolean to string - [#721](https://github.com/jertel/elastalert2/pull/721) - @toxisch
- Begin Elasticsearch 8 support - ElastAlert 2 now supports setup with fresh ES 8 instances, and works with some alert types - [#731](https://github.com/jertel/elastalert2/pull/731) - @ferozsalam
- Enable dynamic setting of rules volume in helm chart - [#732](https://github.com/jertel/elastalert2/pull/732) - @ChrisFraun
- Do not install tests via pip install - [#733](https://github.com/jertel/elastalert2/pull/733) - @buzzdeee
- [Docs] Add Elasticsearch 8 support documentation - [#735](https://github.com/jertel/elastalert2/pull/735) - @ferozsalam
- Remove download_dashboard - [#740](https://github.com/jertel/elastalert2/pull/740) - @nsano-rururu
- [Docs] Added documentation for metric|spike aggregation rule types for percentiles - [e682ea8](https://github.com/jertel/elastalert2/commit/e682ea8113bf9f413b6339e6803b5262881f2b30)- @jertel
- [Jira] Add support for Jira authentication via Personal Access Token - [#750](https://github.com/jertel/elastalert2/pull/750) - @buzzdeee
- [Docs] Update docs Negation, and, or - [#754](https://github.com/jertel/elastalert2/pull/754) - @nsano-rururu
- Remove call to `print` from elastalert.py - [#755](https://github.com/jertel/elastalert2/pull/755) - @ferozsalam
- [Docs] Added dingtalk_proxy, dingtalk_proxy_login, dingtalk_proxy_pass to docs - [#756](https://github.com/jertel/elastalert2/pull/756) - @nsano-rururu

# 2.3.0

## Breaking changes
- [Kubernetes] The helm chart repository has changed. The new repository is located at https://jertel.github.io/elastalert2/. This was necessary due to the previous chart museum hosting service, Bonzai Cloud, terminating it's chart hosting service on January 21, 2022. - @jertel

## New features
- Add metric_agg_script to MetricAggregationRule [#558](https://github.com/jertel/elastalert2/pull/558) - @dequis
- [Alertmanager] Add support for basic authentication - [#575](https://github.com/jertel/elastalert2/pull/575) - @nsano-rururu
- Add support for Kibana 7.16 for Kibana Discover - [#612](https://github.com/jertel/elastalert2/pull/612) - @nsano-rururu
- [MS Teams] Add support for disabling verification of SSL certificate - [#628](https://github.com/jertel/elastalert2/pull/628) - @nsano-rururu

## Other changes
- sphinx 4.2.0 to 4.3.0 and tzlocal==2.1 - [#561](https://github.com/jertel/elastalert2/pull/561) - @nsano-rururu
- jinja2 3.0.1 to 3.0.3 - [#562](https://github.com/jertel/elastalert2/pull/562) - @nsano-rururu
- Fix `get_rule_file_hash` TypeError - [#566](https://github.com/jertel/elastalert2/pull/566) - @JeffAshton
- Ensure `schema.yaml` stream closed - [#567](https://github.com/jertel/elastalert2/pull/567) - @JeffAshton
- Fixing `import` bugs & memory leak in `RulesLoader`/`FileRulesLoader` - [#580](https://github.com/jertel/elastalert2/pull/580) - @JeffAshton
- sphinx 4.3.0 to 4.3.1 - [#588](https://github.com/jertel/elastalert2/pull/588) - @nsano-rururu
- pytest-xdist 2.4.0 to 2.5.0 - [#615](https://github.com/jertel/elastalert2/pull/615) - @nsano-rururu
- sphinx 4.3.1 to 4.3.2 - [#618](https://github.com/jertel/elastalert2/pull/618) - @nsano-rururu
- Remove unused parameter boto-profile - [#622](https://github.com/jertel/elastalert2/pull/622) - @nsano-rururu
- [Docs] Include Docker example; add additional FAQs - [#623](https://github.com/jertel/elastalert2/pull/623) - @nsano-rururu
- Add support for URL shortening with Kibana 7.16+ - [#633](https://github.com/jertel/elastalert2/pull/633) - @jertel
- [example] URL correction of information about Elasticsearch - [#642](https://github.com/jertel/elastalert2/pull/642) - @nsano-rururu
- pylint 2.11.1 to 2.12.2 - [#651](https://github.com/jertel/elastalert2/pull/651) - @nsano-rururu

# 2.2.3

## Breaking changes
- None

## New features
- [Alertmanager] Added support for Alertmanager - [#503](https://github.com/jertel/elastalert2/pull/503) - @nsano-rururu
- Add summary_table_max_rows optional configuration to limit rows in summary tables - [#508](https://github.com/jertel/elastalert2/pull/508) - @mdavyt92
- Added support for shortening Kibana Discover URLs using Kibana Shorten URL API - [#512](https://github.com/jertel/elastalert2/pull/512) - @JeffAshton
- Added new alerter `HTTP Post 2` which allow more flexibility to build the body/headers of the request. - [#530](https://github.com/jertel/elastalert2/pull/530) - @lepouletsuisse
- [Slack] Added new option to include url to jira ticket if it is created in the same pipeline. - [#547](https://github.com/jertel/elastalert2/pull/547) - @hugefarsen
- Added support for multi ElasticSearch instances. - [#548](https://github.com/jertel/elastalert2/pull/548) - @buratinopy

## Other changes
- [Docs] Add exposed metrics documentation - [#498](https://github.com/jertel/elastalert2/pull/498) - @thisisxgp
- [Tests] Fix rules_test.py - [#499](https://github.com/jertel/elastalert2/pull/499) - @nsano-rururu
- Upgrade to Python 3.10 and Sphinx 4.2.0 - [#501](https://github.com/jertel/elastalert2/pull/501) - @jertel
- max_scrolling_count now has a default value of 990 to avoid stack overflow crashes - [#509](https://github.com/jertel/elastalert2/pull/509) - @jertel
- Update pytest 6.2.5, pytest-cov 3.0.0, pytest-xdist 2.4.0, pylint<2.12, tox 3.24.4 - [#511](https://github.com/jertel/elastalert2/pull/511) - @nsano-rururu
- Added a check on the value of the path "rules_folder" to make sure it exists - [#519](https://github.com/jertel/elastalert2/pull/519) - @AntoineBlaud
- [OpsGenie] Fix tags on subsequent alerts - [#537](https://github.com/jertel/elastalert2/pull/537) - @jertel

# 2.2.2

## Breaking changes
- None

## New features
- Added support for markdown style formatting of aggregation tables - [#415](https://github.com/jertel/elastalert2/pull/415) - @Neuro-HSOC
- [OpsGenie] Add support for custom description - [#457](https://github.com/jertel/elastalert2/pull/457), [#460](https://github.com/jertel/elastalert2/pull/460) - @nickbabkin
- [Tencent SMS] Added support for Tencent SMS - [#470](https://github.com/jertel/elastalert2/pull/470) - @liuxingjun
- Add support for Kibana 7.15 for Kibana Discover - [#481](https://github.com/jertel/elastalert2/pull/481) - @nsano-rururu
- Begin working toward support of OpenSearch (beta) [#483](https://github.com/jertel/elastalert2/pull/483) @nbrownus

## Other changes
- [Rule Test] Fix issue related to --start/--end/--days params - [#424](https://github.com/jertel/elastalert2/pull/424), [#433](https://github.com/jertel/elastalert2/pull/433) - @thican
- [TheHive] Reduce risk of sourceRef collision for Hive Alerts by using full UUID -[#513](https://github.com/jertel/elastalert2/pull/513) - @fwalloe
- Changed the wording of ElastAlert to ElastAlert 2 and Update FAQ -[#446](https://github.com/jertel/elastalert2/pull/446) - @nsano-rururu
- Add missing show_ssl_warn and silence_qk_value params to docs - [#469](https://github.com/jertel/elastalert2/pull/469) - @jertel
- [OpsGenie] Clarify documentation for URL endpoint to use in European region - [#475](https://github.com/jertel/elastalert2/pull/475) - @nsano-rururu
- [Docs] The documentation has been updated as the name of Amazon Elasticsearch Service has changed to Amazon OpenSearch Service. - [#478](https://github.com/jertel/elastalert2/pull/478) - @nsano-rururu
- [Tests] Improve test coverage of tencentsms.py - [#479](https://github.com/jertel/elastalert2/pull/479) - @liuxingjun
- [Docs] Tidy Exotel documentation - [#488](https://github.com/jertel/elastalert2/pull/488) - @ferozsalam

# 2.2.1

## Breaking changes
- None

## New features
- None

## Other changes
- Fixed typo in default setting accidentally introduced in [#407](https://github.com/jertel/elastalert2/pull/407) - [#413](https://github.com/jertel/elastalert2/pull/413) - @perceptron01

# 2.2.0

## Breaking changes
- [VictorOps] Changed `state_message` and `entity_display_name` values to be taken from an alert rule. - [#329](https://github.com/jertel/elastalert2/pull/329) - @ChristophShyper
  - Potentially a breaking change if the alert subject changes due to the new default behavior.
- Change metric/percentage rule types to store query_key as dict, instead of string, for consistency with other rule types. [#340](https://github.com/jertel/elastalert2/issues/340) - @AntoineBlaud

## New features
- [Kubernetes] Adding Image Pull Secret to Helm Chart - [#370](https://github.com/jertel/elastalert2/pull/370) - @robrankin
- Apply percentage_format_string to match_body percentage value; will appear in new percentage_formatted key - [#387](https://github.com/jertel/elastalert2/pull/387) - @iamxeph
- Add support for Kibana 7.14 for Kibana Discover - [#392](https://github.com/jertel/elastalert2/pull/392) - @nsano-rururu
- Add metric_format_string optional configuration for Metric Aggregation to format aggregated value - [#399](https://github.com/jertel/elastalert2/pull/399) - @iamxeph
- Make percentage_format_string support format() syntax in addition to old %-formatted syntax - [#403](https://github.com/jertel/elastalert2/pull/403) - @iamxeph
- Add custom_pretty_ts_format option to provides a way to define custom format of timestamps printed by pretty_ts() function - [#407](https://github.com/jertel/elastalert2/pull/407) - @perceptron01

## Other changes
- [Tests] Improve test code coverage - [#331](https://github.com/jertel/elastalert2/pull/331) - @nsano-rururu
- [Docs] Upgrade Sphinx from 4.0.2 to 4.1.2- [#332](https://github.com/jertel/elastalert2/pull/332) [#343](https://github.com/jertel/elastalert2/pull/343) [#344](https://github.com/jertel/elastalert2/pull/344) [#369](https://github.com/jertel/elastalert2/pull/369) - @nsano-rururu
- Ensure hit count returns correct value for newer ES clusters - [#333](https://github.com/jertel/elastalert2/pull/333) - @jeffashton
- [Tests] Upgrade Tox from 3.23.1 to 3.24.1 - [#345](https://github.com/jertel/elastalert2/pull/345) [#388](https://github.com/jertel/elastalert2/pull/388)  - @nsano-rururu
- Upgrade Jinja from 2.11.3 to 3.0.1 - [#350](https://github.com/jertel/elastalert2/pull/350) - @mrfroggg
- [Tests] Add test code. Changed ubuntu version of Dockerfile-test from latest to 21.10. - [#354](https://github.com/jertel/elastalert2/pull/354) - @nsano-rururu
- Remove Python 2.x compatibility code - [#354](https://github.com/jertel/elastalert2/pull/354) - @nsano-rururu
- [Docs] Added Chatwork proxy settings to documentation - [#360](https://github.com/jertel/elastalert2/pull/360) - @nsano-rururu
- Add settings to schema.yaml(Chatwork proxy, Dingtalk proxy) - [#361](https://github.com/jertel/elastalert2/pull/361) - @nsano-rururu
- [Docs] Tidy Twilio alerter documentation - [#363](https://github.com/jertel/elastalert2/pull/363) - @ferozsalam
- [Tests] Improved test coverage for opsgenie.py 96% to 100% - [#364](https://github.com/jertel/elastalert2/pull/364) - @nsano-rururu
- [Docs] Update mentions of JIRA to Jira - [#365](https://github.com/jertel/elastalert2/pull/365) - @ferozsalam
- [Docs] Tidy Datadog alerter documentation - [#380](https://github.com/jertel/elastalert2/pull/380) - @ferozsalam

# 2.1.2
## Breaking changes
- None

## New features
- [Rocket.Chat] Add support for generating Kibana Discover URLs to Rocket.Chat alerter - [#260](https://github.com/jertel/elastalert2/pull/260) - @nsano-rururu
- [Jinja] Provide rule key/values as possible Jinja data inputs - [#281](https://github.com/jertel/elastalert2/pull/281) - @mrfroggg
- [Kubernetes] Add securityContext and podSecurityContext to Helm chart - [#289](https://github.com/jertel/elastalert2/pull/289) - @lepouletsuisse
- [Rocket.Chat] Add options: rocket_chat_ca_certs, rocket_chat_ignore_ssl_errors, rocket_chat_timeout - [#302](https://github.com/jertel/elastalert2/pull/302) - @nsano-rururu
- [Jinja] Favor match keys over colliding rule keys when resolving Jinja vars; also add alert_text_jinja unit test - [#311](https://github.com/jertel/elastalert2/pull/311) - @mrfroggg
- [Opsgenie] Added possibility to specify source and entity attrs - [#315](https://github.com/jertel/elastalert2/pull/315) - @konstantin-kornienko
- [ServiceNow] Add support for `servicenow_impact` and `servicenow_urgency` parameters for ServiceNow alerter - [#316](https://github.com/jertel/elastalert2/pull/316) - @randolph-esnet
- [Jinja] Add Jinja support to alert_subject - [#318](https://github.com/jertel/elastalert2/pull/318) - @mrfroggg
@lepouletsuisse
- Metrics will now include time_taken, representing the execution duration of the rule - [#324](https://github.com/jertel/elastalert2/pull/324) - @JeffAshton

## Other changes
- [Prometheus] Continue fix for prometheus wrapper writeback function signature - [#256](https://github.com/jertel/elastalert2/pull/256) - @greut
- [Stomp] Improve exception handling in alerter - [#261](https://github.com/jertel/elastalert2/pull/261) - @nsano-rururu
- [AWS] Improve exception handling in Amazon SES and SNS alerters - [#264](https://github.com/jertel/elastalert2/pull/264) - @nsano-rururu
- [Docs] Clarify documentation for starting ElastAlert 2 - [#265](https://github.com/jertel/elastalert2/pull/265) - @ferozsalam
- Add exception handling for unsupported operand type - [#266](https://github.com/jertel/elastalert2/pull/266) - @nsano-rururu
- [Docs] Improve documentation for Python build requirements - [#267](https://github.com/jertel/elastalert2/pull/267) - @nsano-rururu
- [DataDog] Correct alerter logging - [#268](https://github.com/jertel/elastalert2/pull/268) - @nsano-rururu
- [Docs] Correct parameter code documentation for main ElastAlert runner - [#269](https://github.com/jertel/elastalert2/pull/269) - @ferozsalam
- [Command] alerter will now fail during init instead of during alert if given invalid command setting - [#270](https://github.com/jertel/elastalert2/pull/270) - @nsano-rururu
- [Docs] Consolidate all examples into a new examples/ sub folder - [#271](https://github.com/jertel/elastalert2/pull/271) - @ferozsalam
- [TheHive] Add example rule with Kibana Discover URL and query values in alert text - [#276](https://github.com/jertel/elastalert2/pull/276) - @markus-nclose
- Upgrade pytest-xdist from 2.2.1 to 2.3.0; clarify HTTPS support in docs; Add additional logging - [#283](https://github.com/jertel/elastalert2/pull/283) - @nsano-rururu
- [Tests] Add more alerter test coverage - [#284](https://github.com/jertel/elastalert2/pull/284) - @nsano-rururu
- [Tests] Improve structure and placement of test-related files in project tree - [#287](https://github.com/jertel/elastalert2/pull/287) - @ferozsalam
- Only attempt to adjust timezone if timezone is set to a non-empty string - [#288](https://github.com/jertel/elastalert2/pull/288) - @ferozsalam
- [Kubernetes] Deprecated `podSecurityPolicy` feature in Helm Chart as [it's deprecated in Kubernetes 1.21](https://kubernetes.io/blog/2021/04/06/podsecuritypolicy-deprecation-past-present-and-future/) - [#289](https://github.com/jertel/elastalert2/pull/289) - @lepouletsuisse
- [Slack] Fix slack_channel_override schema - [#291](https://github.com/jertel/elastalert2/pull/291) - @JeffAshton
- [Rocket.Chat] Fix rocket_chat_channel_override schema - [#293](https://github.com/jertel/elastalert2/pull/293) - @nsano-rururu
- [Tests] Increase code coverage - [#294](https://github.com/jertel/elastalert2/pull/294) - @nsano-rururu
- [Docs] Added Kibana Discover sample - [#295](https://github.com/jertel/elastalert2/pull/295) - @nsano-rururu
- [AWS] Remove deprecated boto_profile setting - [#299](https://github.com/jertel/elastalert2/pull/299) - @nsano-rururu
- [Slack] Correct slack_alert_fields schema definition - [#300](https://github.com/jertel/elastalert2/pull/300) - @nsano-rururu
- [Tests] Correct code coverage to eliminate warnings - [#301](https://github.com/jertel/elastalert2/pull/301) - @nsano-rururu
- Eliminate unnecessary calls to Elasticsearch - [#303](https://github.com/jertel/elastalert2/pull/303) - @JeffAshton
- [Zabbix] Fix timezone parsing - [#304](https://github.com/jertel/elastalert2/pull/304) - @JeffAshton
- Improve logging of scheduler - [#305](https://github.com/jertel/elastalert2/pull/305) - @JeffAshton
- [Jinja] Update Jinja from 2.11.3 to 3.0.1; Improve handling of colliding variables - [#311](https://github.com/jertel/elastalert2/pull/311) - @mrfroggg
- [TheHive] Force observable artifacts to be strings - [#313](https://github.com/jertel/elastalert2/pull/313) - @pandvan
- Upgrade pylint from <2.9 to <2.10 - [#314](https://github.com/jertel/elastalert2/pull/314) - @nsano-rururu
- [ChatWork] Enforce character limit - [#319](https://github.com/jertel/elastalert2/pull/319) - @nsano-rururu
- [LineNotify] Enforce character limit - [#320](https://github.com/jertel/elastalert2/pull/320) - @nsano-rururu
- [Discord] Remove trailing backticks from alert body - [#321](https://github.com/jertel/elastalert2/pull/321) - @nsano-rururu
- Redirecting warnings to logging module - [#325](https://github.com/jertel/elastalert2/pull/325) - @JeffAshton

# 2.1.1

## Breaking changes
- None

## New features
- Add support for RocketChat - [#182](https://github.com/jertel/elastalert2/pull/182) - @nsano-rururu
- Expose rule scheduler properties as configurable settings - [#192](https://github.com/jertel/elastalert2/pull/192) - @jertel
- Exclude empty observables from TheHive requests - [#193](https://github.com/jertel/elastalert2/pull/193) - @LaZyDK
- Ensure TheHive tags are converted to strings before submitting TheHive request - [#206](https://github.com/jertel/elastalert2/pull/206) - @LaZyDK
- Add support for Elasticsearch API key authentication - [#208](https://github.com/jertel/elastalert2/pull/208) - @vbisserie
- Add support for Elasticsearch 7.13 for building Kibana Discover URLs - [#212](https://github.com/jertel/elastalert2/pull/212) - @nsano-rururu
- Follow symbolic links when traversing rules folder for rule files - [#214](https://github.com/jertel/elastalert2/pull/214) - @vbisserie
- Support optional suppression of SSL log warnings when http-posting alerts - [#222](https://github.com/jertel/elastalert2/pull/222) - @nsano-rururu
- Add support for inclusion of Kibana Discover URLs in MatterMost messages - [#239](https://github.com/jertel/elastalert2/pull/239) - @nsano-rururu
- Add support for inclusion of alert Title in MatterMost messages - [#246](https://github.com/jertel/elastalert2/pull/246) - @nsano-rururu

## Other changes
- Speed up unit tests by adding default parallelism - [#164](https://github.com/jertel/elastalert2/pull/164) - @ferozsalam
- Remove unused writeback_alias and fix --patience argument - [#167](https://github.com/jertel/elastalert2/pull/167) - @mrfroggg
- Fix Bearer token auth in initialisation script - [#169](https://github.com/jertel/elastalert2/pull/169) - @ferozsalam
- Finish refactoring alerters and tests into individual files - [#175, et al](https://github.com/jertel/elastalert2/pull/175) - @ferozsalam
- Improve HTTP POST alert documentation - [#178](https://github.com/jertel/elastalert2/pull/178) - @nsano-rururu
- Upgrade Sphinx from 3.5.4 to 4.0.2 - [#179](https://github.com/jertel/elastalert2/pull/179) - @nsano-rururu
- Fix Sphinx dependency version - [#181](https://github.com/jertel/elastalert2/pull/181) - @ferozsalam
- Switch to absolute imports - [#198](https://github.com/jertel/elastalert2/pull/198) - @ferozsalam
- Encode JSON output before writing test data - [#215](https://github.com/jertel/elastalert2/pull/215) - @vbisserie
- Update pytest from 6.0.0 to 6.2.4 - [#223](https://github.com/jertel/elastalert2/pull/223/files) - @nsano-rururu
- Ensure ChatWork alerter fails to initialize if missing required args - [#224](https://github.com/jertel/elastalert2/pull/224) - @nsano-rururu
- Ensure DataDog alerter fails to initialize if missing required args - [#225](https://github.com/jertel/elastalert2/pull/225) - @nsano-rururu
- Ensure DingTalk alerter fails to initialize if missing required args - [#226](https://github.com/jertel/elastalert2/pull/226) - @nsano-rururu
- Ensure Zabbix alerter fails to initialize if missing required args - [#227](https://github.com/jertel/elastalert2/pull/227) - @nsano-rururu
- MS Teams alerter no longer requires ms_teams_alert_summary arg - [#228](https://github.com/jertel/elastalert2/pull/228) - @nsano-rururu
- Improve Gitter alerter by explicitly specifying arg names  - [#230](https://github.com/jertel/elastalert2/pull/230) - @nsano-rururu
- Add more alerter test code coverage - [#231](https://github.com/jertel/elastalert2/pull/231) - @nsano-rururu
- Upgrade pytest-cov from 2.12.0 to 2.12.1 - [#232](https://github.com/jertel/elastalert2/pull/232) - @nsano-rururu
- Migrate away from external test mock dependency - [#233](https://github.com/jertel/elastalert2/pull/233) - @nsano-rururu
- Improve ElastAlert 2 documentation relating to running scenarios - [#234](https://github.com/jertel/elastalert2/pull/234) - @ferozsalam
- Improve test coverage and correct dict lookup syntax for alerter init functions - [#235](https://github.com/jertel/elastalert2/pull/235) - @nsano-rururu
- Fix schema bug with MatterMost alerts - [#239](https://github.com/jertel/elastalert2/pull/239) - @nsano-rururu
- Fix prometheus wrapper writeback function signature - [#253](https://github.com/jertel/elastalert2/pull/253) - @greut

# 2.1.0

## Breaking changes
- TheHive alerter refactoring - [#142](https://github.com/jertel/elastalert2/pull/142) - @ferozsalam  
  - See the updated documentation for changes required to alert formatting
- Dockerfile refactor for performance and size improvements - [#102](https://github.com/jertel/elastalert2/pull/102) - @jgregmac
	- Dockerfile base image changed from `python/alpine` to `python/slim-buster` to take advantage of pre-build python wheels, accelerate build times, and reduce image size. If you have customized an image, based on jertel/elastalert2, you may need to make adjustments.
	- Default base path changed to `/opt/elastalert` in the Dockerfile and in Helm charts. Update your volume binds accordingly.
	- Dockerfile now runs as a non-root user "elastalert". Ensure your volumes are accessible by this non-root user.
	- System packages removed from the Dockerfile: All dev packages, cargo, libmagic. Image size reduced to 250Mb.
	- `tmp` files and dev packages removed from the final container image.

## New features
- Support for multiple rules directories and fix `..data` Kubernetes/Openshift recursive directories in FileRulesLoader [#157](https://github.com/jertel/elastalert2/pull/157) - @mrfroggg
- Support environment variable substition in yaml files - [#149](https://github.com/jertel/elastalert2/pull/149) - @archfz
- Update schema.yaml and enhance documentation for Email alerter - [#144](https://github.com/jertel/elastalert2/pull/144) - @nsano-rururu
- Default Email alerter to use port 25, and require http_post_url for HTTP Post alerter - [#143](https://github.com/jertel/elastalert2/pull/143) - @nsano-rururu
- Support extra message features for Slack and Mattermost - [#140](https://github.com/jertel/elastalert2/pull/140) - @nsano-rururu
- Support a footer in alert text - [#133](https://github.com/jertel/elastalert2/pull/133) - @nsano-rururu
- Added support for alerting via Amazon Simple Email System (SES) - [#105](https://github.com/jertel/elastalert2/pull/105) - @nsano-rururu

## Other changes
- Begin alerter refactoring to split large source code files into smaller files - [#161](https://github.com/jertel/elastalert2/pull/161) - @ferozsalam
- Update contribution guidelines with additional instructions for local testing - [#147](https://github.com/jertel/elastalert2/pull/147), [#148](https://github.com/jertel/elastalert2/pull/148) - @ferozsalam
- Add more unit test coverage - [#108](https://github.com/jertel/elastalert2/pull/108) - @nsano-rururu
- Update documentation: describe limit_execution, correct alerters list - [#107](https://github.com/jertel/elastalert2/pull/107) - @fberrez
- Fix issue with testing alerts that contain Jinja templates - [#101](https://github.com/jertel/elastalert2/pull/101) - @jertel
- Updated all references of Elastalert to use the mixed case ElastAlert, as that is the most prevalent formatting found in the documentation.

# 2.0.4

## Breaking changes
- None

## New features
- Update python-dateutil requirement from <2.7.0,>=2.6.0 to >=2.6.0,<2.9.0 - [#96](https://github.com/jertel/elastalert2/pull/96) - @nsano-rururu
- Update pylint requirement from <2.8 to <2.9 - [#95](https://github.com/jertel/elastalert2/pull/95) - @nsano-rururu
- Pin ES library to 7.0.0 due to upcoming newer library conflicts - [#90](https://github.com/jertel/elastalert2/pull/90) - @robrankin
- Re-introduce CHANGELOG.md to project - [#88](https://github.com/jertel/elastalert2/pull/88) - @ferozsalam
- Add option for suppressing TLS warnings - [#87](https://github.com/jertel/elastalert2/pull/87) - @alvarolmedo
- Add support for Twilio Copilot - [#86](https://github.com/jertel/elastalert2/pull/86) - @cdmastercom
- Support bearer token authentication with ES - [#85](https://github.com/jertel/elastalert2/pull/85) - @StribPav
- Add support for statsd metrics - [#83](https://github.com/jertel/elastalert2/pull/83) - @eladamitpxi
- Add support for multiple imports of rules via recursive import - [#83](https://github.com/jertel/elastalert2/pull/83) - @eladamitpxi
- Specify search size of 0 to improve efficiency of searches - [#82](https://github.com/jertel/elastalert2/pull/82) - @clyfish
- Add alert handler to create Datadog events - [#81](https://github.com/jertel/elastalert2/pull/81) - @3vanlock

## Other changes

- Added missing Helm chart config.yaml template file.
- Update .gitignore with more precise rule for /config.yaml file.
- Now publishing container images to both DockerHub and to GitHub Packages for redundancy.
- Container images are now built and published via GitHub actions instead of relying on DockerHub's automated builds.
- Update PIP library description and Helm chart description to be consistent.
- Continue updates to change references from _ElastAlert_ to _ElastAlert 2_<|MERGE_RESOLUTION|>--- conflicted
+++ resolved
@@ -12,11 +12,8 @@
 - Fix percentiles aggregation type in Spike Metric Aggregation rules - [#1323](https://github.com/jertel/elastalert2/pull/1323) - @jertel
 - [Docs] Extend FAQ / troubleshooting section with information on Elasticsearch RBAC - [#1324](https://github.com/jertel/elastalert2/pull/1324) - @chr-b
 - Upgrade to Python 3.12 - [#1327](https://github.com/jertel/elastalert2/pull/1327) - @jertel
-<<<<<<< HEAD
+- Support hourly index patterns - [#1328](https://github.com/jertel/elastalert2/pull/1328) - @jmacdone
 - Correction in IRIS and GELF alerter [#1331](https://github.com/jertel/elastalert2/pull/1331) - @malinkinsa
-=======
-- Support hourly index patterns - [#1328](https://github.com/jertel/elastalert2/pull/1328) - @jmacdone
->>>>>>> adf15700
 
 # 2.15.0
 
