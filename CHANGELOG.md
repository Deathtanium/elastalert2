# Template

## Breaking changes
- None

## New features
- TBD - [#000](https://github.com/jertel/elastalert2/pull/000) - @some_elastic_contributor_tbd

## Other changes
- None


# 2.x.x

## Breaking changes
- [VictorOps] Changed `state_message` and `entity_display_name` values to be taken from an alert rule. - [#329](https://github.com/jertel/elastalert2/pull/329) - @ChristophShyper
  - Potentially a breaking change if the alert subject changes due to the new default behavior.
- Change metric/percentage rule types to store query_key as dict, instead of string, for consistency with other rule types. [#340](https://github.com/jertel/elastalert2/issues/340) - @AntoineBlaud

## New features
- [Kubernetes] Adding Image Pull Secret to Helm Chart - [#370](https://github.com/jertel/elastalert2/pull/370) - @robrankin
- Apply percentage_format_string to match_body percentage value; will appear in new percentage_formatted key - [#387](https://github.com/jertel/elastalert2/pull/387) - @iamxeph
<<<<<<< HEAD
- Make percentage_format_string support format() syntax in addition to old %-formatted syntax - [#403](https://github.com/jertel/elastalert2/pull/403) - @iamxeph
- Add metric_format_string optional configuration for Metric Aggregation to format aggregated value - [#](https://github.com/jertel/elastalert2/pull/) - @iamxeph
=======
>>>>>>> 3d8259f3
- Add support for Kibana 7.14 for Kibana Discover - [#392](https://github.com/jertel/elastalert2/pull/392) - @nsano-rururu
- Add metric_format_string optional configuration for Metric Aggregation to format aggregated value - [#399](https://github.com/jertel/elastalert2/pull/399) - @iamxeph

## Other changes
- [Tests] Improve test code coverage - [#331](https://github.com/jertel/elastalert2/pull/331) - @nsano-rururu
- [Docs] Upgrade Sphinx from 4.0.2 to 4.1.2- [#332](https://github.com/jertel/elastalert2/pull/332) [#343](https://github.com/jertel/elastalert2/pull/343) [#344](https://github.com/jertel/elastalert2/pull/344) [#369](https://github.com/jertel/elastalert2/pull/369) - @nsano-rururu
- Ensure hit count returns correct value for newer ES clusters - [#333](https://github.com/jertel/elastalert2/pull/333) - @jeffashton
- [Tests] Upgrade Tox from 3.23.1 to 3.24.1 - [#345](https://github.com/jertel/elastalert2/pull/345) [#388](https://github.com/jertel/elastalert2/pull/388)  - @nsano-rururu
- Upgrade Jinja from 2.11.3 to 3.0.1 - [#350](https://github.com/jertel/elastalert2/pull/350) - @mrfroggg
- [Tests] Add test code. Changed ubuntu version of Dockerfile-test from latest to 21.10. - [#354](https://github.com/jertel/elastalert2/pull/354) - @nsano-rururu
- Remove Python 2.x compatibility code - [#354](https://github.com/jertel/elastalert2/pull/354) - @nsano-rururu
- [Docs] Added Chatwork proxy settings to documentation - [#360](https://github.com/jertel/elastalert2/pull/360) - @nsano-rururu
- Add settings to schema.yaml(Chatwork proxy, Dingtalk proxy) - [#361](https://github.com/jertel/elastalert2/pull/361) - @nsano-rururu
- [Docs] Tidy Twilio alerter documentation - [#363](https://github.com/jertel/elastalert2/pull/363) - @ferozsalam
- [Tests] Improved test coverage for opsgenie.py 96% to 100% - [#364](https://github.com/jertel/elastalert2/pull/364) - @nsano-rururu
- [Docs] Update mentions of JIRA to Jira - [#365](https://github.com/jertel/elastalert2/pull/365) - @ferozsalam
- [Docs] Tidy Datadog alerter documentation - [#380](https://github.com/jertel/elastalert2/pull/380) - @ferozsalam

# 2.1.2
## Breaking changes
- None

## New features
- [Rocket.Chat] Add support for generating Kibana Discover URLs to Rocket.Chat alerter - [#260](https://github.com/jertel/elastalert2/pull/260) - @nsano-rururu
- [Jinja] Provide rule key/values as possible Jinja data inputs - [#281](https://github.com/jertel/elastalert2/pull/281) - @mrfroggg
- [Kubernetes] Add securityContext and podSecurityContext to Helm chart - [#289](https://github.com/jertel/elastalert2/pull/289) - @lepouletsuisse
- [Rocket.Chat] Add options: rocket_chat_ca_certs, rocket_chat_ignore_ssl_errors, rocket_chat_timeout - [#302](https://github.com/jertel/elastalert2/pull/302) - @nsano-rururu
- [Jinja] Favor match keys over colliding rule keys when resolving Jinja vars; also add alert_text_jinja unit test - [#311](https://github.com/jertel/elastalert2/pull/311) - @mrfroggg
- [Opsgenie] Added possibility to specify source and entity attrs - [#315](https://github.com/jertel/elastalert2/pull/315) - @konstantin-kornienko
- [ServiceNow] Add support for `servicenow_impact` and `servicenow_urgency` parameters for ServiceNow alerter - [#316](https://github.com/jertel/elastalert2/pull/316) - @randolph-esnet
- [Jinja] Add Jinja support to alert_subject - [#318](https://github.com/jertel/elastalert2/pull/318) - @mrfroggg
@lepouletsuisse
- Metrics will now include time_taken, representing the execution duration of the rule - [#324](https://github.com/jertel/elastalert2/pull/324) - @JeffAshton

## Other changes
- [Prometheus] Continue fix for prometheus wrapper writeback function signature - [#256](https://github.com/jertel/elastalert2/pull/256) - @greut
- [Stomp] Improve exception handling in alerter - [#261](https://github.com/jertel/elastalert2/pull/261) - @nsano-rururu
- [AWS] Improve exception handling in Amazon SES and SNS alerters - [#264](https://github.com/jertel/elastalert2/pull/264) - @nsano-rururu
- [Docs] Clarify documentation for starting ElastAlert 2 - [#265](https://github.com/jertel/elastalert2/pull/265) - @ferozsalam
- Add exception handling for unsupported operand type - [#266](https://github.com/jertel/elastalert2/pull/266) - @nsano-rururu
- [Docs] Improve documentation for Python build requirements - [#267](https://github.com/jertel/elastalert2/pull/267) - @nsano-rururu
- [DataDog] Correct alerter logging - [#268](https://github.com/jertel/elastalert2/pull/268) - @nsano-rururu
- [Docs] Correct parameter code documentation for main ElastAlert runner - [#269](https://github.com/jertel/elastalert2/pull/269) - @ferozsalam
- [Command] alerter will now fail during init instead of during alert if given invalid command setting - [#270](https://github.com/jertel/elastalert2/pull/270) - @nsano-rururu
- [Docs] Consolidate all examples into a new examples/ sub folder - [#271](https://github.com/jertel/elastalert2/pull/271) - @ferozsalam
- [TheHive] Add example rule with Kibana Discover URL and query values in alert text - [#276](https://github.com/jertel/elastalert2/pull/276) - @markus-nclose
- Upgrade pytest-xdist from 2.2.1 to 2.3.0; clarify HTTPS support in docs; Add additional logging - [#283](https://github.com/jertel/elastalert2/pull/283) - @nsano-rururu
- [Tests] Add more alerter test coverage - [#284](https://github.com/jertel/elastalert2/pull/284) - @nsano-rururu
- [Tests] Improve structure and placement of test-related files in project tree - [#287](https://github.com/jertel/elastalert2/pull/287) - @ferozsalam
- Only attempt to adjust timezone if timezone is set to a non-empty string - [#288](https://github.com/jertel/elastalert2/pull/288) - @ferozsalam
- [Kubernetes] Deprecated `podSecurityPolicy` feature in Helm Chart as [it's deprecated in Kubernetes 1.21](https://kubernetes.io/blog/2021/04/06/podsecuritypolicy-deprecation-past-present-and-future/) - [#289](https://github.com/jertel/elastalert2/pull/289) - @lepouletsuisse
- [Slack] Fix slack_channel_override schema - [#291](https://github.com/jertel/elastalert2/pull/291) - @JeffAshton
- [Rocket.Chat] Fix rocket_chat_channel_override schema - [#293](https://github.com/jertel/elastalert2/pull/293) - @nsano-rururu
- [Tests] Increase code coverage - [#294](https://github.com/jertel/elastalert2/pull/294) - @nsano-rururu
- [Docs] Added Kibana Discover sample - [#295](https://github.com/jertel/elastalert2/pull/295) - @nsano-rururu
- [AWS] Remove deprecated boto_profile setting - [#299](https://github.com/jertel/elastalert2/pull/299) - @nsano-rururu
- [Slack] Correct slack_alert_fields schema definition - [#300](https://github.com/jertel/elastalert2/pull/300) - @nsano-rururu
- [Tests] Correct code coverage to eliminate warnings - [#301](https://github.com/jertel/elastalert2/pull/301) - @nsano-rururu
- Eliminate unnecessary calls to Elasticsearch - [#303](https://github.com/jertel/elastalert2/pull/303) - @JeffAshton
- [Zabbix] Fix timezone parsing - [#304](https://github.com/jertel/elastalert2/pull/304) - @JeffAshton
- Improve logging of scheduler - [#305](https://github.com/jertel/elastalert2/pull/305) - @JeffAshton
- [Jinja] Update Jinja from 2.11.3 to 3.0.1; Improve handling of colliding variables - [#311](https://github.com/jertel/elastalert2/pull/311) - @mrfroggg
- [TheHive] Force observable artifacts to be strings - [#313](https://github.com/jertel/elastalert2/pull/313) - @pandvan
- Upgrade pylint from <2.9 to <2.10 - [#314](https://github.com/jertel/elastalert2/pull/314) - @nsano-rururu
- [ChatWork] Enforce character limit - [#319](https://github.com/jertel/elastalert2/pull/319) - @nsano-rururu
- [LineNotify] Enforce character limit - [#320](https://github.com/jertel/elastalert2/pull/320) - @nsano-rururu
- [Discord] Remove trailing backticks from alert body - [#321](https://github.com/jertel/elastalert2/pull/321) - @nsano-rururu
- Redirecting warnings to logging module - [#325](https://github.com/jertel/elastalert2/pull/325) - @JeffAshton

# 2.1.1

## Breaking changes
- None

## New features
- Add support for RocketChat - [#182](https://github.com/jertel/elastalert2/pull/182) - @nsano-rururu
- Expose rule scheduler properties as configurable settings - [#192](https://github.com/jertel/elastalert2/pull/192) - @jertel
- Exclude empty observables from TheHive requests - [#193](https://github.com/jertel/elastalert2/pull/193) - @LaZyDK
- Ensure TheHive tags are converted to strings before submitting TheHive request - [#206](https://github.com/jertel/elastalert2/pull/206) - @LaZyDK
- Add support for Elasticsearch API key authentication - [#208](https://github.com/jertel/elastalert2/pull/208) - @vbisserie
- Add support for Elasticsearch 7.13 for building Kibana Discover URLs - [#212](https://github.com/jertel/elastalert2/pull/212) - @nsano-rururu
- Follow symbolic links when traversing rules folder for rule files - [#214](https://github.com/jertel/elastalert2/pull/214) - @vbisserie
- Support optional suppression of SSL log warnings when http-posting alerts - [#222](https://github.com/jertel/elastalert2/pull/222) - @nsano-rururu
- Add support for inclusion of Kibana Discover URLs in MatterMost messages - [#239](https://github.com/jertel/elastalert2/pull/239) - @nsano-rururu
- Add support for inclusion of alert Title in MatterMost messages - [#246](https://github.com/jertel/elastalert2/pull/246) - @nsano-rururu

## Other changes
- Speed up unit tests by adding default parallelism - [#164](https://github.com/jertel/elastalert2/pull/164) - @ferozsalam
- Remove unused writeback_alias and fix --patience argument - [#167](https://github.com/jertel/elastalert2/pull/167) - @mrfroggg
- Fix Bearer token auth in initialisation script - [#169](https://github.com/jertel/elastalert2/pull/169) - @ferozsalam
- Finish refactoring alerters and tests into individual files - [#175, et al](https://github.com/jertel/elastalert2/pull/175) - @ferozsalam
- Improve HTTP POST alert documentation - [#178](https://github.com/jertel/elastalert2/pull/178) - @nsano-rururu
- Upgrade Sphinx from 3.5.4 to 4.0.2 - [#179](https://github.com/jertel/elastalert2/pull/179) - @nsano-rururu
- Fix Sphinx dependency version - [#181](https://github.com/jertel/elastalert2/pull/181) - @ferozsalam
- Switch to absolute imports - [#198](https://github.com/jertel/elastalert2/pull/198) - @ferozsalam
- Encode JSON output before writing test data - [#215](https://github.com/jertel/elastalert2/pull/215) - @vbisserie
- Update pytest from 6.0.0 to 6.2.4 - [#223](https://github.com/jertel/elastalert2/pull/223/files) - @nsano-rururu
- Ensure ChatWork alerter fails to initialize if missing required args - [#224](https://github.com/jertel/elastalert2/pull/224) - @nsano-rururu
- Ensure DataDog alerter fails to initialize if missing required args - [#225](https://github.com/jertel/elastalert2/pull/225) - @nsano-rururu
- Ensure DingTalk alerter fails to initialize if missing required args - [#226](https://github.com/jertel/elastalert2/pull/226) - @nsano-rururu
- Ensure Zabbix alerter fails to initialize if missing required args - [#227](https://github.com/jertel/elastalert2/pull/227) - @nsano-rururu
- MS Teams alerter no longer requires ms_teams_alert_summary arg - [#228](https://github.com/jertel/elastalert2/pull/228) - @nsano-rururu
- Improve Gitter alerter by explicitly specifying arg names  - [#230](https://github.com/jertel/elastalert2/pull/230) - @nsano-rururu
- Add more alerter test code coverage - [#231](https://github.com/jertel/elastalert2/pull/231) - @nsano-rururu
- Upgrade pytest-cov from 2.12.0 to 2.12.1 - [#232](https://github.com/jertel/elastalert2/pull/232) - @nsano-rururu
- Migrate away from external test mock dependency - [#233](https://github.com/jertel/elastalert2/pull/233) - @nsano-rururu
- Improve ElastAlert 2 documentation relating to running scenarios - [#234](https://github.com/jertel/elastalert2/pull/234) - @ferozsalam
- Improve test coverage and correct dict lookup syntax for alerter init functions - [#235](https://github.com/jertel/elastalert2/pull/235) - @nsano-rururu
- Fix schema bug with MatterMost alerts - [#239](https://github.com/jertel/elastalert2/pull/239) - @nsano-rururu
- Fix prometheus wrapper writeback function signature - [#253](https://github.com/jertel/elastalert2/pull/253) - @greut

# 2.1.0

## Breaking changes
- TheHive alerter refactoring - [#142](https://github.com/jertel/elastalert2/pull/142) - @ferozsalam  
  - See the updated documentation for changes required to alert formatting
- Dockerfile refactor for performance and size improvements - [#102](https://github.com/jertel/elastalert2/pull/102) - @jgregmac
	- Dockerfile base image changed from `python/alpine` to `python/slim-buster` to take advantage of pre-build python wheels, accelerate build times, and reduce image size. If you have customized an image, based on jertel/elastalert2, you may need to make adjustments.
	- Default base path changed to `/opt/elastalert` in the Dockerfile and in Helm charts. Update your volume binds accordingly.
	- Dockerfile now runs as a non-root user "elastalert". Ensure your volumes are accessible by this non-root user.
	- System packages removed from the Dockerfile: All dev packages, cargo, libmagic. Image size reduced to 250Mb.
	- `tmp` files and dev packages removed from the final container image.

## New features
- Support for multiple rules directories and fix `..data` Kubernetes/Openshift recursive directories in FileRulesLoader [#157](https://github.com/jertel/elastalert2/pull/157) - @mrfroggg
- Support environment variable substition in yaml files - [#149](https://github.com/jertel/elastalert2/pull/149) - @archfz
- Update schema.yaml and enhance documentation for Email alerter - [#144](https://github.com/jertel/elastalert2/pull/144) - @nsano-rururu 
- Default Email alerter to use port 25, and require http_post_url for HTTP Post alerter - [#143](https://github.com/jertel/elastalert2/pull/143) - @nsano-rururu
- Support extra message features for Slack and Mattermost - [#140](https://github.com/jertel/elastalert2/pull/140) - @nsano-rururu
- Support a footer in alert text - [#133](https://github.com/jertel/elastalert2/pull/133) - @nsano-rururu
- Added support for alerting via Amazon Simple Email System (SES) - [#105](https://github.com/jertel/elastalert2/pull/105) - @nsano-rururu

## Other changes
- Begin alerter refactoring to split large source code files into smaller files - [#161](https://github.com/jertel/elastalert2/pull/161) - @ferozsalam
- Update contribution guidelines with additional instructions for local testing - [#147](https://github.com/jertel/elastalert2/pull/147), [#148](https://github.com/jertel/elastalert2/pull/148) - @ferozsalam
- Add more unit test coverage - [#108](https://github.com/jertel/elastalert2/pull/108) - @nsano-rururu
- Update documentation: describe limit_execution, correct alerters list - [#107](https://github.com/jertel/elastalert2/pull/107) - @fberrez
- Fix issue with testing alerts that contain Jinja templates - [#101](https://github.com/jertel/elastalert2/pull/101) - @jertel
- Updated all references of Elastalert to use the mixed case ElastAlert, as that is the most prevalent formatting found in the documentation.

# 2.0.4

## Breaking changes
- None

## New features
- Update python-dateutil requirement from <2.7.0,>=2.6.0 to >=2.6.0,<2.9.0 - [#96](https://github.com/jertel/elastalert2/pull/96) - @nsano-rururu
- Update pylint requirement from <2.8 to <2.9 - [#95](https://github.com/jertel/elastalert2/pull/95) - @nsano-rururu
- Pin ES library to 7.0.0 due to upcoming newer library conflicts - [#90](https://github.com/jertel/elastalert2/pull/90) - @robrankin
- Re-introduce CHANGELOG.md to project - [#88](https://github.com/jertel/elastalert2/pull/88) - @ferozsalam
- Add option for suppressing TLS warnings - [#87](https://github.com/jertel/elastalert2/pull/87) - @alvarolmedo
- Add support for Twilio Copilot - [#86](https://github.com/jertel/elastalert2/pull/86) - @cdmastercom
- Support bearer token authentication with ES - [#85](https://github.com/jertel/elastalert2/pull/85) - @StribPav
- Add support for statsd metrics - [#83](https://github.com/jertel/elastalert2/pull/83) - @eladamitpxi
- Add support for multiple imports of rules via recursive import - [#83](https://github.com/jertel/elastalert2/pull/83) - @eladamitpxi
- Specify search size of 0 to improve efficiency of searches - [#82](https://github.com/jertel/elastalert2/pull/82) - @clyfish
- Add alert handler to create Datadog events - [#81](https://github.com/jertel/elastalert2/pull/81) - @3vanlock

## Other changes

- Added missing Helm chart config.yaml template file.
- Update .gitignore with more precise rule for /config.yaml file.
- Now publishing container images to both DockerHub and to GitHub Packages for redundancy.
- Container images are now built and published via GitHub actions instead of relying on DockerHub's automated builds.
- Update PIP library description and Helm chart description to be consistent.
- Continue updates to change references from _ElastAlert_ to _ElastAlert 2_<|MERGE_RESOLUTION|>--- conflicted
+++ resolved
@@ -20,13 +20,9 @@
 ## New features
 - [Kubernetes] Adding Image Pull Secret to Helm Chart - [#370](https://github.com/jertel/elastalert2/pull/370) - @robrankin
 - Apply percentage_format_string to match_body percentage value; will appear in new percentage_formatted key - [#387](https://github.com/jertel/elastalert2/pull/387) - @iamxeph
-<<<<<<< HEAD
-- Make percentage_format_string support format() syntax in addition to old %-formatted syntax - [#403](https://github.com/jertel/elastalert2/pull/403) - @iamxeph
-- Add metric_format_string optional configuration for Metric Aggregation to format aggregated value - [#](https://github.com/jertel/elastalert2/pull/) - @iamxeph
-=======
->>>>>>> 3d8259f3
 - Add support for Kibana 7.14 for Kibana Discover - [#392](https://github.com/jertel/elastalert2/pull/392) - @nsano-rururu
 - Add metric_format_string optional configuration for Metric Aggregation to format aggregated value - [#399](https://github.com/jertel/elastalert2/pull/399) - @iamxeph
+- Make percentage_format_string support format() syntax in addition to old %-formatted syntax - [#403](https://github.com/jertel/elastalert2/pull/403) - @iamxeph
 
 ## Other changes
 - [Tests] Improve test code coverage - [#331](https://github.com/jertel/elastalert2/pull/331) - @nsano-rururu
