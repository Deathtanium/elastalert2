--- conflicted
+++ resolved
@@ -10,11 +10,8 @@
 - Update setup.py & requirements.txt & requirements-dev.txt - [#1316](https://github.com/jertel/elastalert2/pull/1316) - @nsano-rururu
 - [Docs] Clarify how to reference query_key values in flatline alerts - [#1320](https://github.com/jertel/elastalert2/pull/1320) - @jertel
 - Fix percentiles aggregation type in Spike Metric Aggregation rules - [#1323](https://github.com/jertel/elastalert2/pull/1323) - @jertel
-<<<<<<< HEAD
+- [Docs] Extend FAQ / troubleshooting section with information on Elasticsearch RBAC - [#1324](https://github.com/jertel/elastalert2/pull/1324) - @chr-b
 - Upgrade to Python 3.12 - [#1327](https://github.com/jertel/elastalert2/pull/1327) - @jertel
-=======
-- [Docs] Extend FAQ / troubleshooting section with information on Elasticsearch RBAC - [#1324](https://github.com/jertel/elastalert2/pull/1324) - @chr-b
->>>>>>> a47a8841
 
 # 2.15.0
 
