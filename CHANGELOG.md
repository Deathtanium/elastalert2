# 2.TBD.TBD

## Breaking changes
- None

## New features
<<<<<<< HEAD
- Add `include_rule_params_in_matches` rule parameter to enable copying of specific rule params into match data - [#1605](https://github.com/jertel/elastalert2/pull/1605) - @jertel
=======
- [Helm] Add optional liveness and readiness probe - [#1604](https://github.com/jertel/elastalert2/pull/1604) - @aizerin
>>>>>>> e2c4d1db

## Other changes
- [Docs] Add missing documentation of the `aggregation_alert_time_compared_with_timestamp_field` option. - [#1588](https://github.com/jertel/elastalert2/pull/1588) - @nicolasnovelli
- Fix linter error reporting about return type assignation in `elastalert/test_rule.py`. - [#1594](https://github.com/jertel/elastalert2/pull/1594) - @thican
- Add support for Kibana 8.17 for Kibana Discover - [#1597](https://github.com/jertel/elastalert2/pull/1597) - @nsano-rururu
- Resolve runtime deprecation warnings related to Elastic's 8.16 range filter changes - [#1599](https://github.com/jertel/elastalert2/pull/1599) - @jertel
- Resolve test deprecation warnings related to prettytable enum changes - [#1599](https://github.com/jertel/elastalert2/pull/1599) - @jertel
- Upgrade dependency pylint to 3.3.3 (build) - [#1599](https://github.com/jertel/elastalert2/pull/1599) - @jertel
- Upgrade dependency pytest to 8.3.4 (build) - [#1599](https://github.com/jertel/elastalert2/pull/1599) - @jertel
- Upgrade dependency pytest-cov to 6.0.0 (build) - [#1599](https://github.com/jertel/elastalert2/pull/1599) - @jertel
- Upgrade dependency sphinx to 8.1.3 (build)  - [#1599](https://github.com/jertel/elastalert2/pull/1599) - @jertel
- Upgrade dependency sphinx_rtd_theme to 3.0.2 (build) - [#1599](https://github.com/jertel/elastalert2/pull/1599) - @jertel
- Upgrade dependency tox to 4.23.2 (build) - [#1599](https://github.com/jertel/elastalert2/pull/1599) - @jertel
- Upgrade dependency apscheduler to 3.11.0 - [#1599](https://github.com/jertel/elastalert2/pull/1599) - @jertel
- Upgrade dependency boto3 to 1.35.92 - [#1599](https://github.com/jertel/elastalert2/pull/1599) - @jertel
- Upgrade dependency cffi to 1.17.1 - [#1599](https://github.com/jertel/elastalert2/pull/1599) - @jertel
- Upgrade dependency croniter to 6.0.0 - [#1599](https://github.com/jertel/elastalert2/pull/1599) - @jertel
- Upgrade dependency jinja2 to 3.1.5 - [#1599](https://github.com/jertel/elastalert2/pull/1599) - @jertel
- Upgrade dependency jira to 3.8.0 - [#1599](https://github.com/jertel/elastalert2/pull/1599) - @jertel
- Upgrade dependency jsonpointer to 3.0.0 - [#1599](https://github.com/jertel/elastalert2/pull/1599) - @jertel
- Upgrade dependency jsonschema to 4.23.0 - [#1599](https://github.com/jertel/elastalert2/pull/1599) - @jertel
- Upgrade dependency prettytable to 3.12.0 - [#1599](https://github.com/jertel/elastalert2/pull/1599) - @jertel
- Upgrade dependency prometheus-client to 0.21.1 - [#1599](https://github.com/jertel/elastalert2/pull/1599) - @jertel
- Upgrade dependency pyyaml to 6.0.2 - [#1599](https://github.com/jertel/elastalert2/pull/1599) - @jertel
- Upgrade dependency requests to 2.32.3 - [#1599](https://github.com/jertel/elastalert2/pull/1599) - @jertel
- Upgrade dependency stomp.py to 8.2.0 - [#1599](https://github.com/jertel/elastalert2/pull/1599) - @jertel
- Upgrade dependency tencentcloud-sdk-python to 3.0.1295 - [#1599](https://github.com/jertel/elastalert2/pull/1599) - @jertel
- Upgrade dependency twilio to 9.4.1 - [#1599](https://github.com/jertel/elastalert2/pull/1599) - @jertel
- [Spike] Fixes spike rule error when no data exists in the current time window - [#1603](https://github.com/jertel/elastalert2/pull/1603) - @jertel

# 2.22.0

## Breaking changes
- Note that version 2.21 upgraded Python to 3.13 and unintentionally dropped support for Python 3.12. This release, restores support for Python 3.12, while continuing to use Python 3.13 in the official ElastAlert 2 Docker image. Python 3.12 support will be dropped in a future release. - [#1585](https://github.com/jertel/elastalert2/pull/1585) - @jertel

## New features
- None

## Other changes
- None

# 2.21.0

## Breaking changes
- Be aware that this version dropped support for Python 3.12. It was re-added in the following release due to some distributions not yet supporting Python 3.13.

## New features
- [Notifications] System error notifications can now be delivered via the same set of alerters as rule alerts - [#1546](https://github.com/jertel/elastalert2/pull/1546) - @jertel
- [Notifications] New config option `notify_all_errors` supports all system errors, including loss of data connectivity - [#1546](https://github.com/jertel/elastalert2/pull/1546) - @jertel

## Other changes
- [Docs] Mention the two available Spike-rule metrics that are add into the match record - [#1542](https://github.com/jertel/elastalert2/pull/1542) - @ulmako
- [OpsGenie] Corrected spelling of the `opsgenie_default_receipients` configuration option to `opsgenie_default_recipients`. Both variations will continue to work and a warning message will notify affected users. [#1539](https://github.com/jertel/elastalert2/pull/1539) - @lstyles
- [OpsGenie] Prevent templated `opsgenie_teams` and `opsgenie_recipients` from being overwritten with evaluated values first time an alert is sent. [#1540](https://github.com/jertel/elastalert2/issues/1540) [#1539](https://github.com/jertel/elastalert2/pull/1539) - @lstyles
- [OpsGenie] Updated configuration schema with missing OpsGenie alerter properties. [#1543](https://github.com/jertel/elastalert2/pull/1543) - @lstyles
- [Docs] Add missing documentation of the timestamp_field option - [#1544](https://github.com/jertel/elastalert2/pull/1544) - @apollolv
- Add support for Kibana 8.14/8.15/8.16 for Kibana Discover - [#1547](https://github.com/jertel/elastalert2/pull/1547),[#1582](https://github.com/jertel/elastalert2/pull/1582) - @nsano-rururu, @jertel
- Upgrade pylint 3.1.0 to 3.3.1, pytest 8.0.2 to 8.3.3, pytest-cov 4.1.0 to 5.0.0, pytest-xdist 3.5.0 to 3.6.1, sphinx 7.2.6 to 8.0.2, sphinx_rtd_theme 2.0.0 to 3.0.1, tox 4.13.0 to 4.21.2  - [#1550](https://github.com/jertel/elastalert2/pull/1550) - @nsano-rururu
- Upgrade to Python 3.13 - [#1551](https://github.com/jertel/elastalert2/pull/1551) - @nsano-rururu
- [OpsGenie] Support dynamic `opsgenie_addr` values - [#1563](https://github.com/jertel/elastalert2/pull/1563) - @mohamedelema17

# 2.20.0

## Breaking changes
- Drop python3.9, python3.10, python3.11 from `python_requires` - [#1528](https://github.com/jertel/elastalert2/pull/1528) - @kmurphy4
- [IRIS] Updated alert_title to leverage ElastAlert built-in ``create_title`` function. Updated alert_description to use ElastAlert2 built-in function ``create_alert_body`` if alert_description is not set within the rule - [#1532](https://github.com/jertel/elastalert2/pull/1532) - @bvirgilioamnh

## New features
- [MS Power Automate] New Alert Channel with Microsoft Power Automate - [#1505](https://github.com/jertel/elastalert2/pull/1505)  [#1513](https://github.com/jertel/elastalert2/pull/1513) [#1519](https://github.com/jertel/elastalert2/pull/1519) - @marssilva, @jertel
- [Matrix Hookshot] New Alerter for sending alerts to Matrix via Hookshot - [#1525](https://github.com/jertel/elastalert2/pull/1525) - @jertel

## Other changes
- [Indexer] Fixed fields types error on instance indexer_alert_config in schema.yml - [#1499](https://github.com/jertel/elastalert2/pull/1499) - @olehpalanskyi
- [IRIS] Changed alert_source field from static 'ElastAlert2' value to field iris_alert_source value with default of 'ElastAlert2' - [#1531](https://github.com/jertel/elastalert2/pull/1531) - @bvirgilioamnh
- [IRIS] Fixed NoneType error raised in issue [#1457](https://github.com/jertel/elastalert2/issues/1457) - [#1533](https://github.com/jertel/elastalert2/pull/1533) - @bvirgilioamnh


# 2.19.0

## Breaking changes
- None

## New features
- Add indexer alerter - [#1451](https://github.com/jertel/elastalert2/pull/1451) - @olehpalanskyi

## Other changes
- [Docs] Fixed typo in Alerta docs with incorrect number of seconds in a day. - @jertel
- Update GitHub actions to avoid running publish workflows on forked branches. - @jertel
- Rewrite `_find_es_dict_by_key` per [discussion #1450](https://github.com/jertel/elastalert2/discussions/1450) for fieldnames literally ending in `.keyword` [#1459](https://github.com/jertel/elastalert2/pull/1459) - @jmacdone @jertel

# 2.18.0

## Breaking changes
- Renamed PR #1193's `fields` common rule option to `include_fields` due to collision with `new_term` rule type's existing `field` parameter - [#1408](https://github.com/jertel/elastalert2/pull/1408) - @jertel

## New features
- [Jira] Add ability to create a subtask, etc of an existing parent - [#1417](https://github.com/jertel/elastalert2/pull/1417) - @olehpalanskyi

## Other changes
- [workwechat] add workwechat msgtype - [#1369](https://github.com/jertel/elastalert2/pull/1369) - @bitqiu
- [Pager Duty] Add options: pagerduty_ca_certs, pagerduty_ignore_ssl_errors - [#1418](https://github.com/jertel/elastalert2/pull/1418) - @kexin-zhai
- Add support for Kibana 8.13 for Kibana Discover - [#1423](https://github.com/jertel/elastalert2/pull/1423) - @nsano-rururu
- Support DingTalk robot, add sign security settings - [#1485](https://github.com/jertel/elastalert2/pull/1485) - @innerpeacez

# 2.17.0

## Breaking changes
- None

## New features
- Add workwechat alerter - [#1367](https://github.com/jertel/elastalert2/pull/1367) - @wufeiqun

## Other changes
- [IRIS] Remove empty IOC in alerts that are not accepted by the API - [#1374](https://github.com/jertel/elastalert2/pull/1374) - @yaksnip425
- Upgrade boto3 to 1.34.54 - [#1388](https://github.com/jertel/elastalert2/pull/1388) - @jertel
- Upgrade croniter to 2.0.2 - [#1388](https://github.com/jertel/elastalert2/pull/1388) - @jertel
- Upgrade jinja2 to 3.1.3 - [#1388](https://github.com/jertel/elastalert2/pull/1388) - @jertel
- Upgrade jira to 3.6.0 - [#1388](https://github.com/jertel/elastalert2/pull/1388) - @jertel
- Upgrade jsonschema to 4.21.1 - [#1388](https://github.com/jertel/elastalert2/pull/1388) - @jertel
- Upgrade prettytable to 3.10.0 - [#1388](https://github.com/jertel/elastalert2/pull/1388) - @jertel
- Upgrade prometheus-client to 0.20.0 - [#1388](https://github.com/jertel/elastalert2/pull/1388) - @jertel
- Upgrade pylint to 3.1.0 - [#1388](https://github.com/jertel/elastalert2/pull/1388) - @jertel
- Upgrade pytest to 8.0.2 - [#1388](https://github.com/jertel/elastalert2/pull/1388) - @jertel
- Upgrade python-dateutil to 2.9.0.post0 - [#1388](https://github.com/jertel/elastalert2/pull/1388) - @jertel
- Upgrade tencentcloud-sdk-python to 3.0.1098 - [#1388](https://github.com/jertel/elastalert2/pull/1388) - @jertel
- Upgrade tox to 4.13.0 - [#1388](https://github.com/jertel/elastalert2/pull/1388) - @jertel
- Upgrade twilio to 8.13.0 - [#1388](https://github.com/jertel/elastalert2/pull/1395) - @jertel
- Removed explicit tzlocal lib dependency - [#1388](https://github.com/jertel/elastalert2/pull/1388) - @jertel

# 2.16.0

## Breaking changes
- None

## New features
- [Telegram] Added new telegram_thread_id setting for sending alerts to different threads of supergroup/forum. - [#1319](https://github.com/jertel/elastalert2/pull/1319) - @polshe-v
- Support hourly index patterns - [#1328](https://github.com/jertel/elastalert2/pull/1328) - @jmacdone

## Other changes
- Update setup.py & requirements.txt & requirements-dev.txt - [#1316](https://github.com/jertel/elastalert2/pull/1316) - @nsano-rururu
- [Docs] Clarify how to reference query_key values in flatline alerts - [#1320](https://github.com/jertel/elastalert2/pull/1320) - @jertel
- Fix percentiles aggregation type in Spike Metric Aggregation rules - [#1323](https://github.com/jertel/elastalert2/pull/1323) - @jertel
- [Docs] Extend FAQ / troubleshooting section with information on Elasticsearch RBAC - [#1324](https://github.com/jertel/elastalert2/pull/1324) - @chr-b
- Upgrade to Python 3.12 - [#1327](https://github.com/jertel/elastalert2/pull/1327) - @jertel
- Correction in IRIS and GELF alerter [#1331](https://github.com/jertel/elastalert2/pull/1331) - @malinkinsa
- Fix handing of compound_query_key values - [#1330](https://github.com/jertel/elastalert2/pull/1330) - @jmacdone
- Fix handing raw_query_key and query_key values ending with .keyword- [#1330](https://github.com/jertel/elastalert2/pull/1330) - @jmacdone
- [Docs] Fix broken search function caused by sphinx upgrade a few releases ago - [#1332](https://github.com/jertel/elastalert2/pull/1332) - @jertel
- [Docs] Fix mismatch for parameter iris_customer_id - [1334](https://github.com/jertel/elastalert2/pull/1334) @malinkinsa
- [IRIS] Make parameter iris_customer_id optional with default value - [1334](https://github.com/jertel/elastalert2/pull/1334) @malinkinsa
- (Re)Implement `skip_invalid` to continue loading rules if one is invalid - [#1338](https://github.com/jertel/elastalert2/pull/1338) - @jertel
- [Docs] Refactor the docs structure for improved ease-of-use - [#1337](https://github.com/jertel/elastalert2/pull/1337) - @jertel
- [Email] Refactor SMTP cert/key usage to support Python 3.12 - [#1341](https://github.com/jertel/elastalert2/pull/1341) - @jertel
- [IRIS] Fix schema.yaml(iris_url to iris_host) - [#1346](https://github.com/jertel/elastalert2/pull/1346) - @nsano-rururu
- [IRIS] Fix issue with document with nested json inside. See [#1348](https://github.com/jertel/elastalert2/discussions/1348) - [#1352](https://github.com/jertel/elastalert2/pull/1352) - @malinkinsa
- [Docs] Clarify `jinja_template_path` documentation - [20a05f9](https://github.com/jertel/elastalert2/commit/20a05f995f566f8719d6e4bf7b8a3977c7ab9e23) - @jertel
- Add support for Kibana 8.12 for Kibana Discover - [#1364](https://github.com/jertel/elastalert2/pull/1364) - @nsano-rururu
- Upgrade pylint 3.0.2 to 3.0.3, pytest 7.4.3 to 8.0.0, sphinx_rtd_theme 1.3.0 to 2.0.0, tox 4.11.3 to 4.12.1 - [#1365](https://github.com/jertel/elastalert2/pull/1365) - @nsano-rururu

# 2.15.0

## Breaking changes
- None

## New features
- [Iris] Alerter added - [#1301](https://github.com/jertel/elastalert2/pull/1301) - @malinkinsa 
- [Opensearch] Add the possibility to generate an opensearch discovery url - [#1310](https://github.com/jertel/elastalert2/pull/1310) - @luffynextgen

## Other changes
- Refactored FlatlineRule to make it more extensible - [#1291](https://github.com/jertel/elastalert2/pull/1291) - @rundef 
- Add support for Kibana 8.11 for Kibana Discover - [#1305](https://github.com/jertel/elastalert2/pull/1305) - @nsano-rururu
- Update docs - [#1311](https://github.com/jertel/elastalert2/pull/1311) - @nsano-rururu

# 2.14.0

## Breaking changes
- None

## New features
- 'summary_table_type' property now supports 'html' format for aggregation tables - [#1260](https://github.com/jertel/elastalert2/pull/1260) - @jertel 
- [Helm] Add support for custom deployment annotations - [#1271](https://github.com/jertel/elastalert2/pull/1271) - @victorpugin 

## Other changes
- [Helm] Expose minReadySeconds parameter to assist in detecting failed deployments - [#1243](https://github.com/jertel/elastalert2/pull/1243) - @alexku7 
- [Helm] Fix commonLabels indentation for the deployment template - [#1250](https://github.com/jertel/elastalert2/pull/1250) - @dan-duffy 
- Add support for Kibana 8.10 for Kibana Discover - [#1277](https://github.com/jertel/elastalert2/pull/1277) - @nsano-rururu
- Upgrade pylint 2.17.4 to 2.17.5, pytest 7.3.1 to 7.4.2, sphinx 6.2.1 to 7.2.6, sphinx_rtd_theme 1.2.2 to 1.3.0 - [#1278](https://github.com/jertel/elastalert2/pull/1278) - @nsano-rururu
- Fix issue with aggregated alerts not being sent - [#1285](https://github.com/jertel/elastalert2/pull/1285) - @jertel
- Add support for [Lark](https://www.larksuite.com/en_us/) alerter - [#1282](https://github.com/jertel/elastalert2/pull/1282) - @seanyinx

# 2.13.2

## Breaking changes
- None

## New features
- None

## Other changes
- [Helm] Fix chart indentation issue introduced in 2.13.1 - [#1239](https://github.com/jertel/elastalert2/pull/1239) - @jertel

# 2.13.1

## Breaking changes
- None

## New features
- None

## Other changes
- [Helm] Add support for generating rule config from a directory of rules, during chart deployment - [#1236](https://github.com/jertel/elastalert2/pull/1236) - @mehrdad-khojastefar 
- [AlertManager] Fix typo with new feature released in 2.13.0 - [#1237](https://github.com/jertel/elastalert2/pull/1237) - @eveningcafe

# 2.13.0

## Breaking changes
- None

## New features
- [Alertmanager] Add alertmanager resolve timeout configuration option - [#1187](https://github.com/jertel/elastalert2/pull/1187) - @eveningcafe

## Other changes
- [Docs] Clarify docs to state that alert_time_limit should not be 0 - [#1208](https://github.com/jertel/elastalert2/pull/1208) - @jertel
- Add support for Kibana 8.9 for Kibana Discover - [#1224](https://github.com/jertel/elastalert2/pull/1224) - @nsano-rururu
- Remove docker image pin to outdated "buster" debian release - [24f794a](https://github.com/jertel/elastalert2/commit/24f794a) - @jertel

# 2.12.0

## Breaking changes
- None

## New features
- Add initial support for EQL - [#1189](https://github.com/jertel/elastalert2/pull/1189) - @jertel
- Add `fields` parameter to rules to be able to pull in runtimes fields, and more. [#1193](https://github.com/jertel/elastalert2/pull/1193) - @Goggin
- Add EQL support to elastalert-test-rule utility - [#1195](https://github.com/jertel/elastalert2/pull/1195) - @jertel

## Other changes
- Add support for Kibana 8.8 for Kibana Discover - [#1184](https://github.com/jertel/elastalert2/pull/1184) - @nsano-rururu
- Upgrade pylint 2.17.0 to 2.17.4, pytest 7.2.2 to 7.3.1, pytest-xdist 3.2.0 to 3.3.1, sphinx 6.1.3 to 6.2.1, sphinx_rtd_theme == 1.2.2 - [#1194](https://github.com/jertel/elastalert2/pull/1194) - @nsano-rururu
- Upgrade to Tox 4 - [#1196](https://github.com/jertel/elastalert2/pull/1196) - @jertel
- Log message when exiting due to --end param being in the past - [#1199](https://github.com/jertel/elastalert2/pull/1199) - @jertel

# 2.11.0

## Breaking changes
- None

## New features
- None

## Other changes
- [Kubernetes] Fix mistake introduced in #1141 related to initContainers - [#1145](https://github.com/jertel/elastalert2/pull/1145) - @aturpin1789
- Add support for Kibana 8.7 for Kibana Discover - [#1153](https://github.com/jertel/elastalert2/pull/1153) - @nsano-rururu
- [Docs] Add documentation for accessing subfields of array items - [#1166](https://github.com/jertel/elastalert2/pull/1166) - @jertel

# 2.10.1

## Breaking changes
- None

## New features
- None

## Other changes
- Corrected alert bug when both top_count_keys and query_key are specified in a rule - [#1128](https://github.com/jertel/elastalert2/pull/1128) - @jertel
- Fixed docker-compose detection logic from recent PR - [#1128](https://github.com/jertel/elastalert2/pull/1128) - @jertel
- Upgrade pylint 2.15.5 to 2.17.0, pytest 7.2.0 to 7.2.2, pytest-xdist 3.1.0 to 3.2.0, sphinx 5.3.0 to 6.1.3, tox 3.27.1 to 3.28.0 - [#1131](https://github.com/jertel/elastalert2/pull/1131) - @nsano-rururu
- Update Docs & FAQ(disable_rules_on_error, es_conn_timeout) - [#1133](https://github.com/jertel/elastalert2/pull/1133) - @nsano-rururu
- [Kubernetes] Add extraInitContainers value to helm chart - [#1141](https://github.com/jertel/elastalert2/pull/1141) - @aturpin1789

# 2.10.0

## Breaking changes
- [Alerta] All matches will now be sent with the alert - [#1068](https://github.com/jertel/elastalert2/pull/1068) - @dakotacody
- Renamed the `overwrites` parameter to `overrides` in the load_conf method of config.py - [#1100](https://github.com/jertel/elastalert2/pull/1100) - @akusei

## New features
- [Graylog GELF] Alerter added. [#1050](https://github.com/jertel/elastalert2/pull/1050) - @malinkinsa
- [TheHive] Format `title`, `type`, and `source` with dynamic lookup values - [#1092](https://github.com/jertel/elastalert2/pull/1092) - @fandigunawan
- [HTTP POST2] `http_post2_payload` and `http_post2_headers` now support multiline JSON strings for better control over jinja templates - [#1104](https://github.com/jertel/elastalert2/pull/1104) - @akusei
- [HTTP POST2] This alerter now supports the use of `jinja_root_name` - [#1104](https://github.com/jertel/elastalert2/pull/1104) - @akusei
- [Rule Testing] The data file passed with `--data` can now contain a single JSON document or a list of JSON objects - [#1104](https://github.com/jertel/elastalert2/pull/1104) - @akusei

## Other changes
- [Docs] Clarify Jira Cloud authentication configuration - [94f7e8c](https://github.com/jertel/elastalert2/commit/94f7e8cc98d59a00349e3b23acd8a8549c80dbc8) - @jertel
- Update minimum versions for third-party dependencies in requirements.txt and setup.py - [#1051](https://github.com/jertel/elastalert2/pull/1051) - @nsano-rururu
- [Docs] Clarify `import` support for list of files - [#1075](https://github.com/jertel/elastalert2/pull/1075) - @sqrooted
- Add support for Kibana 8.6 for Kibana Discover - [#1080](https://github.com/jertel/elastalert2/pull/1080) - @nsano-rururu
- Modify schema to allow string and boolean for `*_ca_certs` to allow for one to specify a cert bundle for SSL certificate verification - [#1082](https://github.com/jertel/elastalert2/pull/1082) - @goggin
- Fix UnicodeEncodeError in PagerDutyAlerter - [#1091](https://github.com/jertel/elastalert2/pull/1091) - @nsano-rururu
- The scan_entire_timeframe setting, when used with use_count_query or use_terms_query will now scan entire timeframe on subsequent rule runs - [#1097](https://github.com/jertel/elastalert2/pull/1097) - @rschirin
- Add new unit tests to cover changes in the HTTP POST2 alerter - [#1104](https://github.com/jertel/elastalert2/pull/1104) - @akusei
- [Docs] Updated HTTP POST2 documentation to outline changes with payloads, headers and multiline JSON strings - [#1104](https://github.com/jertel/elastalert2/pull/1104) - @akusei
- [HTTP POST2] Additional error checking around rendering and dumping payloads/headers to JSON - [#1104](https://github.com/jertel/elastalert2/pull/1104) - @akusei

# 2.9.0

## Breaking changes
- None

## New features
- Add `realert_key` option to silence groups of alerts - [#1004](https://github.com/jertel/elastalert2/pull/1004) - @goggin

## Other changes
- Upgrade pylint 2.15.3 to 2.15.5, pytest 7.1.3 to 7.2.0, pytest-xdist 2.5.0 to 3.0.2, sphinx 5.2.3 to 5.3.0, tox 3.26.0 to 3.27.0 - [#988](https://github.com/jertel/elastalert2/pull/988) - @nsano-rururu
- Upgrade to Python 3.11 - [#989](https://github.com/jertel/elastalert2/pull/989) - @jertel
- Add support for Kibana 8.5 for Kibana Discover - [#993](https://github.com/jertel/elastalert2/pull/993) - @nsano-rururu
- [Amazon SNS] Fix Amazon SNS Alerter - [#1003](https://github.com/jertel/elastalert2/pull/1003) - @nsano-rururu
- [Mattermost] Add mattermost_emoji_override - [#1011](https://github.com/jertel/elastalert2/pull/1011) - @nsano-rururu
- Add support for disabling verification of SSL certificate for the Kibana Shorten URL API - [#1013](https://github.com/jertel/elastalert2/pull/1013) - @BenJeau

# 2.8.0

## Breaking changes
- None

## New features
- Adding the optional timestamp_to_datetime_format_expr rule parameter, allowing custom modification of the Elasticsearch timestamp string before parsing it into datetime. - [#978](https://github.com/jertel/elastalert2/pull/978) - @thpiron

## Other changes
- Upgrade pylint 2.15.2 to 2.15.3 and pytest-cov 3.0.0 to 4.0.0 and sphinx 5.1.1 to 5.2.3; Add Google Chat proxy support - [#972](https://github.com/jertel/elastalert2/pull/972) - @nsano-rururu
- Fix Jira assign issue - [#974](https://github.com/jertel/elastalert2/pull/974) - @jorge-gyant
- [Kubernetes] Add extraContainers value to helm chart - [#975](https://github.com/jertel/elastalert2/pull/975) - @Kasape
- [docs] Updated index configuration documentation - [#979](https://github.com/jertel/elastalert2/pull/979) - @nsano-rururu
- [Kubernetes] Change 'metrics' to 'metrics.enabled' in helm chart documentation - [#981](https://github.com/jertel/elastalert2/pull/981) - @Kasape

# 2.7.0

## Breaking changes
- None

## New features
- [Telegram] Added new telegram_parse_mode setting to switch between markdown and html body formats. - [#924](https://github.com/jertel/elastalert2/pull/924) - @polshe-v

## Other changes
- Pin package version of `exotel` to `0.1.5` - [#931](https://github.com/jertel/elastalert2/pull/931)
- Add support for Kibana 8.4 for Kibana Discover - [#935](https://github.com/jertel/elastalert2/pull/935) - @nsano-rururu
- Upgrade pylint 2.14.5 to 2.15.2 and tox 3.25.1 to 3.26.0 and sphinx 5.0.2 to 5.1.1 - [#937](https://github.com/jertel/elastalert2/pull/937) - @nsano-rururu
- Upgrade pytest 7.1.2 to 7.1.3 - [#941](https://github.com/jertel/elastalert2/pull/941) - @nsano-rururu

# 2.6.0

## Breaking changes
- When using HTTP POST 2, it is no longer necessary to pre-escape strings (should they contain control chars) from events in elastic search which are replaced by the jinja2 template.

- [Kubernetes] [Breaking] Reconfigure metrics to follow prometheus operator nomenclature. `metrics` value, now control the addition of metrics endpoint (command argument), the creation of a service to expose the metrics endpoint and the (optional) creation of prometheus-operator objects: serviceMonitor and prometheurRules to match implementations of other charts. The labels of the chart have been modified, so you'll need to uninstall and reinstall the chart for the upgrade to work. - [#902](https://github.com/jertel/elastalert2/pull/902) - @PedroMSantosD

## New features
- [Kubernetes] Chart is now able to create a service for the metrics, and optional  prometheus-operator custom resources serviceMonitor and  prometheusRule. - [#902](https://github.com/jertel/elastalert2/pull/902) - @PedroMSantosD

## Other changes
- Upgrade pylint 2.13.8 to 2.14.3, Upgrade sphinx 4.5.0 to 5.0.2 - [#891](https://github.com/jertel/elastalert2/pull/891) - @nsano-rururu
- Add support for Kibana 8.3 for Kibana Discover - [#897](https://github.com/jertel/elastalert2/pull/897) - @nsano-rururu
- Fix internal json decode error in HTTP POST 2 if values from ES event contain control chars (e.g. newline) and are used in the jinja2 template - [#898](https://github.com/jertel/elastalert2/pull/898) - @ddurham2
- Upgrade pylint 2.14.3 to 2.14.5 and tox 3.25.0 to 3.25.1 - [#911](https://github.com/jertel/elastalert2/pull/911) - @nsano-rururu

# 2.5.1

## Breaking changes
- None

## New features
- None

## Other changes
- Upgrade stomp 8.0.0 to 8.0.1 - [#832](https://github.com/jertel/elastalert2/pull/832) - @jertel
- Add support for Kibana 8.2 for Kibana Discover, Upgrade Pytest 7.1.1 to 7.1.2, Upgrade pylint 2.13.5 to 2.13.8, Upgrade Jinja2 3.1.1 to 3.1.2 - [#840](https://github.com/jertel/elastalert2/pull/840) - @nsano-rururu
- Add the possibility to use rule and match fields in the description of TheHive alerts - [#855](https://github.com/jertel/elastalert2/pull/855) - @luffynextgen
- Fix missing colon on schema.yml and add unit test on it - [#866](https://github.com/jertel/elastalert2/pull/866) - @Isekai-Seikatsu
- Add the possibility to use tags, message and tlp level in TheHive observables [#873](https://github.com/jertel/elastalert2/pull/873) - @luffynextgen
- Support OpenSearch 2.x - [#880](https://github.com/jertel/elastalert2/pull/880) - @jertel

# 2.5.0

## Breaking changes
- Remove Simple Alerter - [#793](https://github.com/jertel/elastalert2/pull/793) - @nsano-rururu

## New features
- Add support for Kibana 8.1 for Kibana Discover - [#763](https://github.com/jertel/elastalert2/pull/763) - @nsano-rururu
- [MS Teams] Add arbitrary text value support for Facts - [#790](https://github.com/jertel/elastalert2/pull/790) - @iamxeph
- [MS Teams] Use alert_subject as ms_teams_alert_summary if ms_teams_alert_summary is not set - [#802](https://github.com/jertel/elastalert2/pull/802) - @iamxeph
- [Mattermost] List support for mattermost_channel_override - [#809](https://github.com/jertel/elastalert2/pull/809) - @nsano-rururu
- [Zabbix] Add the ability to specify `zbx_host` from available elasticsearch field - [#820](https://github.com/jertel/elastalert2/pull/820) - @timeforplanb123

## Other changes
- [Docs] Update FAQ ssl_show_warn - [#764](https://github.com/jertel/elastalert2/pull/764) - @nsano-rururu
- [Docs] Update FAQ telegram and Amazon SNS - [#765](https://github.com/jertel/elastalert2/pull/765) - @nsano-rururu
- Upgrade Pytest 7.0.1 to 7.1.1 - [#776](https://github.com/jertel/elastalert2/pull/776) - @nsano-rururu
- [Kubernetes] Add support for automatic SMTP mail server credential management - [#780](https://github.com/jertel/elastalert2/pull/780) - @lusson-luo
- Upgrade sphinx 4.4.0 to 4.5.0 - [#782](https://github.com/jertel/elastalert2/pull/782) - @nsano-rururu
- Upgrade pylint 2.12.2 to 2.13.2 - [#783](https://github.com/jertel/elastalert2/pull/783) - @nsano-rururu
- Upgrade jinja2 3.0.3 to 3.1.1 - [#784](https://github.com/jertel/elastalert2/pull/784) - @nsano-rururu
- Update schema.yaml(Alertmanager, Spike, Flatline, New Term, Metric Aggregation, Percentage Match) - [#789](https://github.com/jertel/elastalert2/pull/789) - @nsano-rururu
- Upgrade pylint 2.13.2 to 2.13.3 - [#792](https://github.com/jertel/elastalert2/pull/792) - @nsano-rururu
- Upgrade pylint 2.13.3 to 2.13.4 - [#801](https://github.com/jertel/elastalert2/pull/801) - @nsano-rururu
- Fix SpikeRule - [#804](https://github.com/jertel/elastalert2/pull/804) - @nsano-rururu
- [Kubernetes] Add scanSubdirectories (defaults to true) as an option in Helm Chart - [#805](https://github.com/jertel/elastalert2/pull/805) - @louzadod
- Upgrade pylint 2.13.4 to 2.13.5 - [#808](https://github.com/jertel/elastalert2/pull/808) - @nsano-rururu
- Update documentation on Cloud ID support - [#810](https://github.com/jertel/elastalert2/pull/810) - @ferozsalam
- Upgrade tox 3.24.5 to 3.25.0 - [#813](https://github.com/jertel/elastalert2/pull/813) - @nsano-rururu
- [Kubernetes] Add support to specify rules directory - [#816](https://github.com/jertel/elastalert2/pull/816) @SBe
- Fix HTTP POST 2 alerter for nested payload keys - [#823](https://github.com/jertel/elastalert2/pull/823) - @lepouletsuisse
- [Kubernetes] Expose prometheus metrics to kubernetes pod service discovery mechanism - [#827](https://github.com/jertel/elastalert2/pull/827) - @PedroMSantosD

# 2.4.0

## Breaking changes
- Add support for Elasticsearch 8, remove support for Elasticsearch 6 and below - [#744](https://github.com/jertel/elastalert2/pull/744) - @ferozsalam, @jertel, and @nsano-rururu
  WARNING! Read the [ES 8 upgrade notes](https://elastalert2.readthedocs.io/en/latest/recipes/faq.html#does-elastalert-2-support-elasticsearch-8) BEFORE upgrading your cluster to Elasticsearch 8. Failure to do so can result in your cluster no longer starting and unable to rollback to 7.x.
- Kibana dashboard integration has been removed, as it only was supported with older versions of Elasticsearch and Kibana. Per the above breaking change those older versions are no longer supported by ElastAlert 2.
- Dockerfile refactor for app home and user home to be the same directory (/opt/elastalert/). Before app home is /opt/elastalert/ and user home is /opt/elastalert/elastalert. After app home and user home are the same /opt/elastalert/ - [#656](https://github.com/jertel/elastalert2/pull/656)

## New features
- [MS Teams] Kibana Discover URL and Facts - [#660](https://github.com/jertel/elastalert2/pull/660) - @thib12
- Add support for Kibana 7.17 for Kibana Discover - [#695](https://github.com/jertel/elastalert2/pull/695) - @nsano-rururu
- Added a fixed name metric_agg_value to MetricAggregationRule match_body - [#697](https://github.com/jertel/elastalert2/pull/697) - @iamxeph

## Other changes
- Load Jinja template when loading an alert - [#654](https://github.com/jertel/elastalert2/pull/654) - @thib12
- Upgrade tox 3.24.4 to 3.24.5 - [#655](https://github.com/jertel/elastalert2/pull/655) - @nsano-rururu
- Upgrade sphinx 4.3.2 to 4.4.0 - [#661](https://github.com/jertel/elastalert2/pull/661) - @nsano-rururu
- [Docs] Fix Running Docker container - [#674](https://github.com/jertel/elastalert2/pull/674) - @nsano-rururu 
- [Exotel] Added exotel_message_body to schema.yaml - [#685](https://github.com/jertel/elastalert2/pull/685) - @nsano-rururu
- Upgrade Pytest 6.2.5 to 7.0.0 - [#696](https://github.com/jertel/elastalert2/pull/696) - @nsano-rururu
- python-dateutil version specification change - [#704](https://github.com/jertel/elastalert2/pull/704) - @nsano-rururu
- Update minimum versions for third-party dependencies in requirements.txt and setup.py - [#705](https://github.com/jertel/elastalert2/pull/705) - @nsano-rururu
- [Docs] Document updates for Alerts and email addresses etc - [#706](https://github.com/jertel/elastalert2/pull/706) - @nsano-rururu
- [Docs] Update of RuleType Configuration Cheat Sheet - [#707](https://github.com/jertel/elastalert2/pull/707) - @nsano-rururu
- Upgrade Pytest 7.0.0 to 7.0.1 - [#710](https://github.com/jertel/elastalert2/pull/710) - @nsano-rururu
- Fixing jira_transition_to schema bug. Change property type from boolean to string - [#721](https://github.com/jertel/elastalert2/pull/721) - @toxisch
- Begin Elasticsearch 8 support - ElastAlert 2 now supports setup with fresh ES 8 instances, and works with some alert types - [#731](https://github.com/jertel/elastalert2/pull/731) - @ferozsalam
- Enable dynamic setting of rules volume in helm chart - [#732](https://github.com/jertel/elastalert2/pull/732) - @ChrisFraun
- Do not install tests via pip install - [#733](https://github.com/jertel/elastalert2/pull/733) - @buzzdeee
- [Docs] Add Elasticsearch 8 support documentation - [#735](https://github.com/jertel/elastalert2/pull/735) - @ferozsalam
- Remove download_dashboard - [#740](https://github.com/jertel/elastalert2/pull/740) - @nsano-rururu
- [Docs] Added documentation for metric|spike aggregation rule types for percentiles - [e682ea8](https://github.com/jertel/elastalert2/commit/e682ea8113bf9f413b6339e6803b5262881f2b30)- @jertel
- [Jira] Add support for Jira authentication via Personal Access Token - [#750](https://github.com/jertel/elastalert2/pull/750) - @buzzdeee
- [Docs] Update docs Negation, and, or - [#754](https://github.com/jertel/elastalert2/pull/754) - @nsano-rururu
- Remove call to `print` from elastalert.py - [#755](https://github.com/jertel/elastalert2/pull/755) - @ferozsalam
- [Docs] Added dingtalk_proxy, dingtalk_proxy_login, dingtalk_proxy_pass to docs - [#756](https://github.com/jertel/elastalert2/pull/756) - @nsano-rururu

# 2.3.0

## Breaking changes
- [Kubernetes] The helm chart repository has changed. The new repository is located at https://jertel.github.io/elastalert2/. This was necessary due to the previous chart museum hosting service, Bonzai Cloud, terminating it's chart hosting service on January 21, 2022. - @jertel

## New features
- Add metric_agg_script to MetricAggregationRule [#558](https://github.com/jertel/elastalert2/pull/558) - @dequis
- [Alertmanager] Add support for basic authentication - [#575](https://github.com/jertel/elastalert2/pull/575) - @nsano-rururu
- Add support for Kibana 7.16 for Kibana Discover - [#612](https://github.com/jertel/elastalert2/pull/612) - @nsano-rururu
- [MS Teams] Add support for disabling verification of SSL certificate - [#628](https://github.com/jertel/elastalert2/pull/628) - @nsano-rururu

## Other changes
- sphinx 4.2.0 to 4.3.0 and tzlocal==2.1 - [#561](https://github.com/jertel/elastalert2/pull/561) - @nsano-rururu
- jinja2 3.0.1 to 3.0.3 - [#562](https://github.com/jertel/elastalert2/pull/562) - @nsano-rururu
- Fix `get_rule_file_hash` TypeError - [#566](https://github.com/jertel/elastalert2/pull/566) - @JeffAshton
- Ensure `schema.yaml` stream closed - [#567](https://github.com/jertel/elastalert2/pull/567) - @JeffAshton
- Fixing `import` bugs & memory leak in `RulesLoader`/`FileRulesLoader` - [#580](https://github.com/jertel/elastalert2/pull/580) - @JeffAshton
- sphinx 4.3.0 to 4.3.1 - [#588](https://github.com/jertel/elastalert2/pull/588) - @nsano-rururu
- pytest-xdist 2.4.0 to 2.5.0 - [#615](https://github.com/jertel/elastalert2/pull/615) - @nsano-rururu
- sphinx 4.3.1 to 4.3.2 - [#618](https://github.com/jertel/elastalert2/pull/618) - @nsano-rururu
- Remove unused parameter boto-profile - [#622](https://github.com/jertel/elastalert2/pull/622) - @nsano-rururu
- [Docs] Include Docker example; add additional FAQs - [#623](https://github.com/jertel/elastalert2/pull/623) - @nsano-rururu
- Add support for URL shortening with Kibana 7.16+ - [#633](https://github.com/jertel/elastalert2/pull/633) - @jertel
- [example] URL correction of information about Elasticsearch - [#642](https://github.com/jertel/elastalert2/pull/642) - @nsano-rururu
- pylint 2.11.1 to 2.12.2 - [#651](https://github.com/jertel/elastalert2/pull/651) - @nsano-rururu

# 2.2.3

## Breaking changes
- None

## New features
- [Alertmanager] Added support for Alertmanager - [#503](https://github.com/jertel/elastalert2/pull/503) - @nsano-rururu
- Add summary_table_max_rows optional configuration to limit rows in summary tables - [#508](https://github.com/jertel/elastalert2/pull/508) - @mdavyt92
- Added support for shortening Kibana Discover URLs using Kibana Shorten URL API - [#512](https://github.com/jertel/elastalert2/pull/512) - @JeffAshton
- Added new alerter `HTTP Post 2` which allow more flexibility to build the body/headers of the request. - [#530](https://github.com/jertel/elastalert2/pull/530) - @lepouletsuisse
- [Slack] Added new option to include url to jira ticket if it is created in the same pipeline. - [#547](https://github.com/jertel/elastalert2/pull/547) - @hugefarsen
- Added support for multi ElasticSearch instances. - [#548](https://github.com/jertel/elastalert2/pull/548) - @buratinopy

## Other changes
- [Docs] Add exposed metrics documentation - [#498](https://github.com/jertel/elastalert2/pull/498) - @thisisxgp
- [Tests] Fix rules_test.py - [#499](https://github.com/jertel/elastalert2/pull/499) - @nsano-rururu
- Upgrade to Python 3.10 and Sphinx 4.2.0 - [#501](https://github.com/jertel/elastalert2/pull/501) - @jertel
- max_scrolling_count now has a default value of 990 to avoid stack overflow crashes - [#509](https://github.com/jertel/elastalert2/pull/509) - @jertel
- Update pytest 6.2.5, pytest-cov 3.0.0, pytest-xdist 2.4.0, pylint<2.12, tox 3.24.4 - [#511](https://github.com/jertel/elastalert2/pull/511) - @nsano-rururu
- Added a check on the value of the path "rules_folder" to make sure it exists - [#519](https://github.com/jertel/elastalert2/pull/519) - @AntoineBlaud
- [OpsGenie] Fix tags on subsequent alerts - [#537](https://github.com/jertel/elastalert2/pull/537) - @jertel

# 2.2.2

## Breaking changes
- None

## New features
- Added support for markdown style formatting of aggregation tables - [#415](https://github.com/jertel/elastalert2/pull/415) - @Neuro-HSOC
- [OpsGenie] Add support for custom description - [#457](https://github.com/jertel/elastalert2/pull/457), [#460](https://github.com/jertel/elastalert2/pull/460) - @nickbabkin
- [Tencent SMS] Added support for Tencent SMS - [#470](https://github.com/jertel/elastalert2/pull/470) - @liuxingjun
- Add support for Kibana 7.15 for Kibana Discover - [#481](https://github.com/jertel/elastalert2/pull/481) - @nsano-rururu
- Begin working toward support of OpenSearch (beta) [#483](https://github.com/jertel/elastalert2/pull/483) @nbrownus

## Other changes
- [Rule Test] Fix issue related to --start/--end/--days params - [#424](https://github.com/jertel/elastalert2/pull/424), [#433](https://github.com/jertel/elastalert2/pull/433) - @thican
- [TheHive] Reduce risk of sourceRef collision for Hive Alerts by using full UUID -[#513](https://github.com/jertel/elastalert2/pull/513) - @fwalloe
- Changed the wording of ElastAlert to ElastAlert 2 and Update FAQ -[#446](https://github.com/jertel/elastalert2/pull/446) - @nsano-rururu
- Add missing show_ssl_warn and silence_qk_value params to docs - [#469](https://github.com/jertel/elastalert2/pull/469) - @jertel
- [OpsGenie] Clarify documentation for URL endpoint to use in European region - [#475](https://github.com/jertel/elastalert2/pull/475) - @nsano-rururu
- [Docs] The documentation has been updated as the name of Amazon Elasticsearch Service has changed to Amazon OpenSearch Service. - [#478](https://github.com/jertel/elastalert2/pull/478) - @nsano-rururu
- [Tests] Improve test coverage of tencentsms.py - [#479](https://github.com/jertel/elastalert2/pull/479) - @liuxingjun
- [Docs] Tidy Exotel documentation - [#488](https://github.com/jertel/elastalert2/pull/488) - @ferozsalam

# 2.2.1

## Breaking changes
- None

## New features
- None

## Other changes
- Fixed typo in default setting accidentally introduced in [#407](https://github.com/jertel/elastalert2/pull/407) - [#413](https://github.com/jertel/elastalert2/pull/413) - @perceptron01

# 2.2.0

## Breaking changes
- [VictorOps] Changed `state_message` and `entity_display_name` values to be taken from an alert rule. - [#329](https://github.com/jertel/elastalert2/pull/329) - @ChristophShyper
  - Potentially a breaking change if the alert subject changes due to the new default behavior.
- Change metric/percentage rule types to store query_key as dict, instead of string, for consistency with other rule types. [#340](https://github.com/jertel/elastalert2/issues/340) - @AntoineBlaud

## New features
- [Kubernetes] Adding Image Pull Secret to Helm Chart - [#370](https://github.com/jertel/elastalert2/pull/370) - @robrankin
- Apply percentage_format_string to match_body percentage value; will appear in new percentage_formatted key - [#387](https://github.com/jertel/elastalert2/pull/387) - @iamxeph
- Add support for Kibana 7.14 for Kibana Discover - [#392](https://github.com/jertel/elastalert2/pull/392) - @nsano-rururu
- Add metric_format_string optional configuration for Metric Aggregation to format aggregated value - [#399](https://github.com/jertel/elastalert2/pull/399) - @iamxeph
- Make percentage_format_string support format() syntax in addition to old %-formatted syntax - [#403](https://github.com/jertel/elastalert2/pull/403) - @iamxeph
- Add custom_pretty_ts_format option to provides a way to define custom format of timestamps printed by pretty_ts() function - [#407](https://github.com/jertel/elastalert2/pull/407) - @perceptron01

## Other changes
- [Tests] Improve test code coverage - [#331](https://github.com/jertel/elastalert2/pull/331) - @nsano-rururu
- [Docs] Upgrade Sphinx from 4.0.2 to 4.1.2- [#332](https://github.com/jertel/elastalert2/pull/332) [#343](https://github.com/jertel/elastalert2/pull/343) [#344](https://github.com/jertel/elastalert2/pull/344) [#369](https://github.com/jertel/elastalert2/pull/369) - @nsano-rururu
- Ensure hit count returns correct value for newer ES clusters - [#333](https://github.com/jertel/elastalert2/pull/333) - @jeffashton
- [Tests] Upgrade Tox from 3.23.1 to 3.24.1 - [#345](https://github.com/jertel/elastalert2/pull/345) [#388](https://github.com/jertel/elastalert2/pull/388)  - @nsano-rururu
- Upgrade Jinja from 2.11.3 to 3.0.1 - [#350](https://github.com/jertel/elastalert2/pull/350) - @mrfroggg
- [Tests] Add test code. Changed ubuntu version of Dockerfile-test from latest to 21.10. - [#354](https://github.com/jertel/elastalert2/pull/354) - @nsano-rururu
- Remove Python 2.x compatibility code - [#354](https://github.com/jertel/elastalert2/pull/354) - @nsano-rururu
- [Docs] Added Chatwork proxy settings to documentation - [#360](https://github.com/jertel/elastalert2/pull/360) - @nsano-rururu
- Add settings to schema.yaml(Chatwork proxy, Dingtalk proxy) - [#361](https://github.com/jertel/elastalert2/pull/361) - @nsano-rururu
- [Docs] Tidy Twilio alerter documentation - [#363](https://github.com/jertel/elastalert2/pull/363) - @ferozsalam
- [Tests] Improved test coverage for opsgenie.py 96% to 100% - [#364](https://github.com/jertel/elastalert2/pull/364) - @nsano-rururu
- [Docs] Update mentions of JIRA to Jira - [#365](https://github.com/jertel/elastalert2/pull/365) - @ferozsalam
- [Docs] Tidy Datadog alerter documentation - [#380](https://github.com/jertel/elastalert2/pull/380) - @ferozsalam

# 2.1.2
## Breaking changes
- None

## New features
- [Rocket.Chat] Add support for generating Kibana Discover URLs to Rocket.Chat alerter - [#260](https://github.com/jertel/elastalert2/pull/260) - @nsano-rururu
- [Jinja] Provide rule key/values as possible Jinja data inputs - [#281](https://github.com/jertel/elastalert2/pull/281) - @mrfroggg
- [Kubernetes] Add securityContext and podSecurityContext to Helm chart - [#289](https://github.com/jertel/elastalert2/pull/289) - @lepouletsuisse
- [Rocket.Chat] Add options: rocket_chat_ca_certs, rocket_chat_ignore_ssl_errors, rocket_chat_timeout - [#302](https://github.com/jertel/elastalert2/pull/302) - @nsano-rururu
- [Jinja] Favor match keys over colliding rule keys when resolving Jinja vars; also add alert_text_jinja unit test - [#311](https://github.com/jertel/elastalert2/pull/311) - @mrfroggg
- [Opsgenie] Added possibility to specify source and entity attrs - [#315](https://github.com/jertel/elastalert2/pull/315) - @konstantin-kornienko
- [ServiceNow] Add support for `servicenow_impact` and `servicenow_urgency` parameters for ServiceNow alerter - [#316](https://github.com/jertel/elastalert2/pull/316) - @randolph-esnet
- [Jinja] Add Jinja support to alert_subject - [#318](https://github.com/jertel/elastalert2/pull/318) - @mrfroggg
@lepouletsuisse
- Metrics will now include time_taken, representing the execution duration of the rule - [#324](https://github.com/jertel/elastalert2/pull/324) - @JeffAshton

## Other changes
- [Prometheus] Continue fix for prometheus wrapper writeback function signature - [#256](https://github.com/jertel/elastalert2/pull/256) - @greut
- [Stomp] Improve exception handling in alerter - [#261](https://github.com/jertel/elastalert2/pull/261) - @nsano-rururu
- [AWS] Improve exception handling in Amazon SES and SNS alerters - [#264](https://github.com/jertel/elastalert2/pull/264) - @nsano-rururu
- [Docs] Clarify documentation for starting ElastAlert 2 - [#265](https://github.com/jertel/elastalert2/pull/265) - @ferozsalam
- Add exception handling for unsupported operand type - [#266](https://github.com/jertel/elastalert2/pull/266) - @nsano-rururu
- [Docs] Improve documentation for Python build requirements - [#267](https://github.com/jertel/elastalert2/pull/267) - @nsano-rururu
- [DataDog] Correct alerter logging - [#268](https://github.com/jertel/elastalert2/pull/268) - @nsano-rururu
- [Docs] Correct parameter code documentation for main ElastAlert runner - [#269](https://github.com/jertel/elastalert2/pull/269) - @ferozsalam
- [Command] alerter will now fail during init instead of during alert if given invalid command setting - [#270](https://github.com/jertel/elastalert2/pull/270) - @nsano-rururu
- [Docs] Consolidate all examples into a new examples/ sub folder - [#271](https://github.com/jertel/elastalert2/pull/271) - @ferozsalam
- [TheHive] Add example rule with Kibana Discover URL and query values in alert text - [#276](https://github.com/jertel/elastalert2/pull/276) - @markus-nclose
- Upgrade pytest-xdist from 2.2.1 to 2.3.0; clarify HTTPS support in docs; Add additional logging - [#283](https://github.com/jertel/elastalert2/pull/283) - @nsano-rururu
- [Tests] Add more alerter test coverage - [#284](https://github.com/jertel/elastalert2/pull/284) - @nsano-rururu
- [Tests] Improve structure and placement of test-related files in project tree - [#287](https://github.com/jertel/elastalert2/pull/287) - @ferozsalam
- Only attempt to adjust timezone if timezone is set to a non-empty string - [#288](https://github.com/jertel/elastalert2/pull/288) - @ferozsalam
- [Kubernetes] Deprecated `podSecurityPolicy` feature in Helm Chart as [it's deprecated in Kubernetes 1.21](https://kubernetes.io/blog/2021/04/06/podsecuritypolicy-deprecation-past-present-and-future/) - [#289](https://github.com/jertel/elastalert2/pull/289) - @lepouletsuisse
- [Slack] Fix slack_channel_override schema - [#291](https://github.com/jertel/elastalert2/pull/291) - @JeffAshton
- [Rocket.Chat] Fix rocket_chat_channel_override schema - [#293](https://github.com/jertel/elastalert2/pull/293) - @nsano-rururu
- [Tests] Increase code coverage - [#294](https://github.com/jertel/elastalert2/pull/294) - @nsano-rururu
- [Docs] Added Kibana Discover sample - [#295](https://github.com/jertel/elastalert2/pull/295) - @nsano-rururu
- [AWS] Remove deprecated boto_profile setting - [#299](https://github.com/jertel/elastalert2/pull/299) - @nsano-rururu
- [Slack] Correct slack_alert_fields schema definition - [#300](https://github.com/jertel/elastalert2/pull/300) - @nsano-rururu
- [Tests] Correct code coverage to eliminate warnings - [#301](https://github.com/jertel/elastalert2/pull/301) - @nsano-rururu
- Eliminate unnecessary calls to Elasticsearch - [#303](https://github.com/jertel/elastalert2/pull/303) - @JeffAshton
- [Zabbix] Fix timezone parsing - [#304](https://github.com/jertel/elastalert2/pull/304) - @JeffAshton
- Improve logging of scheduler - [#305](https://github.com/jertel/elastalert2/pull/305) - @JeffAshton
- [Jinja] Update Jinja from 2.11.3 to 3.0.1; Improve handling of colliding variables - [#311](https://github.com/jertel/elastalert2/pull/311) - @mrfroggg
- [TheHive] Force observable artifacts to be strings - [#313](https://github.com/jertel/elastalert2/pull/313) - @pandvan
- Upgrade pylint from <2.9 to <2.10 - [#314](https://github.com/jertel/elastalert2/pull/314) - @nsano-rururu
- [ChatWork] Enforce character limit - [#319](https://github.com/jertel/elastalert2/pull/319) - @nsano-rururu
- [LineNotify] Enforce character limit - [#320](https://github.com/jertel/elastalert2/pull/320) - @nsano-rururu
- [Discord] Remove trailing backticks from alert body - [#321](https://github.com/jertel/elastalert2/pull/321) - @nsano-rururu
- Redirecting warnings to logging module - [#325](https://github.com/jertel/elastalert2/pull/325) - @JeffAshton

# 2.1.1

## Breaking changes
- None

## New features
- Add support for RocketChat - [#182](https://github.com/jertel/elastalert2/pull/182) - @nsano-rururu
- Expose rule scheduler properties as configurable settings - [#192](https://github.com/jertel/elastalert2/pull/192) - @jertel
- Exclude empty observables from TheHive requests - [#193](https://github.com/jertel/elastalert2/pull/193) - @LaZyDK
- Ensure TheHive tags are converted to strings before submitting TheHive request - [#206](https://github.com/jertel/elastalert2/pull/206) - @LaZyDK
- Add support for Elasticsearch API key authentication - [#208](https://github.com/jertel/elastalert2/pull/208) - @vbisserie
- Add support for Elasticsearch 7.13 for building Kibana Discover URLs - [#212](https://github.com/jertel/elastalert2/pull/212) - @nsano-rururu
- Follow symbolic links when traversing rules folder for rule files - [#214](https://github.com/jertel/elastalert2/pull/214) - @vbisserie
- Support optional suppression of SSL log warnings when http-posting alerts - [#222](https://github.com/jertel/elastalert2/pull/222) - @nsano-rururu
- Add support for inclusion of Kibana Discover URLs in MatterMost messages - [#239](https://github.com/jertel/elastalert2/pull/239) - @nsano-rururu
- Add support for inclusion of alert Title in MatterMost messages - [#246](https://github.com/jertel/elastalert2/pull/246) - @nsano-rururu

## Other changes
- Speed up unit tests by adding default parallelism - [#164](https://github.com/jertel/elastalert2/pull/164) - @ferozsalam
- Remove unused writeback_alias and fix --patience argument - [#167](https://github.com/jertel/elastalert2/pull/167) - @mrfroggg
- Fix Bearer token auth in initialisation script - [#169](https://github.com/jertel/elastalert2/pull/169) - @ferozsalam
- Finish refactoring alerters and tests into individual files - [#175, et al](https://github.com/jertel/elastalert2/pull/175) - @ferozsalam
- Improve HTTP POST alert documentation - [#178](https://github.com/jertel/elastalert2/pull/178) - @nsano-rururu
- Upgrade Sphinx from 3.5.4 to 4.0.2 - [#179](https://github.com/jertel/elastalert2/pull/179) - @nsano-rururu
- Fix Sphinx dependency version - [#181](https://github.com/jertel/elastalert2/pull/181) - @ferozsalam
- Switch to absolute imports - [#198](https://github.com/jertel/elastalert2/pull/198) - @ferozsalam
- Encode JSON output before writing test data - [#215](https://github.com/jertel/elastalert2/pull/215) - @vbisserie
- Update pytest from 6.0.0 to 6.2.4 - [#223](https://github.com/jertel/elastalert2/pull/223/files) - @nsano-rururu
- Ensure ChatWork alerter fails to initialize if missing required args - [#224](https://github.com/jertel/elastalert2/pull/224) - @nsano-rururu
- Ensure DataDog alerter fails to initialize if missing required args - [#225](https://github.com/jertel/elastalert2/pull/225) - @nsano-rururu
- Ensure DingTalk alerter fails to initialize if missing required args - [#226](https://github.com/jertel/elastalert2/pull/226) - @nsano-rururu
- Ensure Zabbix alerter fails to initialize if missing required args - [#227](https://github.com/jertel/elastalert2/pull/227) - @nsano-rururu
- MS Teams alerter no longer requires ms_teams_alert_summary arg - [#228](https://github.com/jertel/elastalert2/pull/228) - @nsano-rururu
- Improve Gitter alerter by explicitly specifying arg names  - [#230](https://github.com/jertel/elastalert2/pull/230) - @nsano-rururu
- Add more alerter test code coverage - [#231](https://github.com/jertel/elastalert2/pull/231) - @nsano-rururu
- Upgrade pytest-cov from 2.12.0 to 2.12.1 - [#232](https://github.com/jertel/elastalert2/pull/232) - @nsano-rururu
- Migrate away from external test mock dependency - [#233](https://github.com/jertel/elastalert2/pull/233) - @nsano-rururu
- Improve ElastAlert 2 documentation relating to running scenarios - [#234](https://github.com/jertel/elastalert2/pull/234) - @ferozsalam
- Improve test coverage and correct dict lookup syntax for alerter init functions - [#235](https://github.com/jertel/elastalert2/pull/235) - @nsano-rururu
- Fix schema bug with MatterMost alerts - [#239](https://github.com/jertel/elastalert2/pull/239) - @nsano-rururu
- Fix prometheus wrapper writeback function signature - [#253](https://github.com/jertel/elastalert2/pull/253) - @greut

# 2.1.0

## Breaking changes
- TheHive alerter refactoring - [#142](https://github.com/jertel/elastalert2/pull/142) - @ferozsalam  
  - See the updated documentation for changes required to alert formatting
- Dockerfile refactor for performance and size improvements - [#102](https://github.com/jertel/elastalert2/pull/102) - @jgregmac
	- Dockerfile base image changed from `python/alpine` to `python/slim-buster` to take advantage of pre-build python wheels, accelerate build times, and reduce image size. If you have customized an image, based on jertel/elastalert2, you may need to make adjustments.
	- Default base path changed to `/opt/elastalert` in the Dockerfile and in Helm charts. Update your volume binds accordingly.
	- Dockerfile now runs as a non-root user "elastalert". Ensure your volumes are accessible by this non-root user.
	- System packages removed from the Dockerfile: All dev packages, cargo, libmagic. Image size reduced to 250Mb.
	- `tmp` files and dev packages removed from the final container image.

## New features
- Support for multiple rules directories and fix `..data` Kubernetes/Openshift recursive directories in FileRulesLoader [#157](https://github.com/jertel/elastalert2/pull/157) - @mrfroggg
- Support environment variable substition in yaml files - [#149](https://github.com/jertel/elastalert2/pull/149) - @archfz
- Update schema.yaml and enhance documentation for Email alerter - [#144](https://github.com/jertel/elastalert2/pull/144) - @nsano-rururu
- Default Email alerter to use port 25, and require http_post_url for HTTP Post alerter - [#143](https://github.com/jertel/elastalert2/pull/143) - @nsano-rururu
- Support extra message features for Slack and Mattermost - [#140](https://github.com/jertel/elastalert2/pull/140) - @nsano-rururu
- Support a footer in alert text - [#133](https://github.com/jertel/elastalert2/pull/133) - @nsano-rururu
- Added support for alerting via Amazon Simple Email System (SES) - [#105](https://github.com/jertel/elastalert2/pull/105) - @nsano-rururu

## Other changes
- Begin alerter refactoring to split large source code files into smaller files - [#161](https://github.com/jertel/elastalert2/pull/161) - @ferozsalam
- Update contribution guidelines with additional instructions for local testing - [#147](https://github.com/jertel/elastalert2/pull/147), [#148](https://github.com/jertel/elastalert2/pull/148) - @ferozsalam
- Add more unit test coverage - [#108](https://github.com/jertel/elastalert2/pull/108) - @nsano-rururu
- Update documentation: describe limit_execution, correct alerters list - [#107](https://github.com/jertel/elastalert2/pull/107) - @fberrez
- Fix issue with testing alerts that contain Jinja templates - [#101](https://github.com/jertel/elastalert2/pull/101) - @jertel
- Updated all references of Elastalert to use the mixed case ElastAlert, as that is the most prevalent formatting found in the documentation.

# 2.0.4

## Breaking changes
- None

## New features
- Update python-dateutil requirement from <2.7.0,>=2.6.0 to >=2.6.0,<2.9.0 - [#96](https://github.com/jertel/elastalert2/pull/96) - @nsano-rururu
- Update pylint requirement from <2.8 to <2.9 - [#95](https://github.com/jertel/elastalert2/pull/95) - @nsano-rururu
- Pin ES library to 7.0.0 due to upcoming newer library conflicts - [#90](https://github.com/jertel/elastalert2/pull/90) - @robrankin
- Re-introduce CHANGELOG.md to project - [#88](https://github.com/jertel/elastalert2/pull/88) - @ferozsalam
- Add option for suppressing TLS warnings - [#87](https://github.com/jertel/elastalert2/pull/87) - @alvarolmedo
- Add support for Twilio Copilot - [#86](https://github.com/jertel/elastalert2/pull/86) - @cdmastercom
- Support bearer token authentication with ES - [#85](https://github.com/jertel/elastalert2/pull/85) - @StribPav
- Add support for statsd metrics - [#83](https://github.com/jertel/elastalert2/pull/83) - @eladamitpxi
- Add support for multiple imports of rules via recursive import - [#83](https://github.com/jertel/elastalert2/pull/83) - @eladamitpxi
- Specify search size of 0 to improve efficiency of searches - [#82](https://github.com/jertel/elastalert2/pull/82) - @clyfish
- Add alert handler to create Datadog events - [#81](https://github.com/jertel/elastalert2/pull/81) - @3vanlock

## Other changes

- Added missing Helm chart config.yaml template file.
- Update .gitignore with more precise rule for /config.yaml file.
- Now publishing container images to both DockerHub and to GitHub Packages for redundancy.
- Container images are now built and published via GitHub actions instead of relying on DockerHub's automated builds.
- Update PIP library description and Helm chart description to be consistent.
- Continue updates to change references from _ElastAlert_ to _ElastAlert 2_<|MERGE_RESOLUTION|>--- conflicted
+++ resolved
@@ -4,11 +4,8 @@
 - None
 
 ## New features
-<<<<<<< HEAD
+- [Helm] Add optional liveness and readiness probe - [#1604](https://github.com/jertel/elastalert2/pull/1604) - @aizerin
 - Add `include_rule_params_in_matches` rule parameter to enable copying of specific rule params into match data - [#1605](https://github.com/jertel/elastalert2/pull/1605) - @jertel
-=======
-- [Helm] Add optional liveness and readiness probe - [#1604](https://github.com/jertel/elastalert2/pull/1604) - @aizerin
->>>>>>> e2c4d1db
 
 ## Other changes
 - [Docs] Add missing documentation of the `aggregation_alert_time_compared_with_timestamp_field` option. - [#1588](https://github.com/jertel/elastalert2/pull/1588) - @nicolasnovelli
