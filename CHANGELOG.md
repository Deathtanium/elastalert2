--- conflicted
+++ resolved
@@ -5,11 +5,8 @@
 
 ## New features
 - Add initial support for EQL - [#1189](https://github.com/jertel/elastalert2/pull/1189) - @jertel
-<<<<<<< HEAD
+- Add EQL support to elastalert-test-rule utility - [#1195](https://github.com/jertel/elastalert2/pull/1195) - @jertel
 - Add `fields` parameter to rules to be able to pull in runtimes fields, and more. [#1193](https://github.com/jertel/elastalert2/pull/1193) - @Goggin
-=======
-- Add EQL support to elastalert-test-rule utility - [#1195](https://github.com/jertel/elastalert2/pull/1195) - @jertel
->>>>>>> a0089c29
 
 ## Other changes
 - Add support for Kibana 8.8 for Kibana Discover - [#1184](https://github.com/jertel/elastalert2/pull/1184) - @nsano-rururu
