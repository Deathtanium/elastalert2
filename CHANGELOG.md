--- conflicted
+++ resolved
@@ -17,6 +17,8 @@
 - Add support for generating Kibana Discover URLs to Rocket.Chat alerter - [#260](https://github.com/jertel/elastalert2/pull/260) - @nsanorururu
 - Provide rule key/values as possible Jinja data inputs - [#281](https://github.com/jertel/elastalert2/pull/281) - @mrfroggg
 - Add securityContext and podSecurityContext to Helm chart - [#289](https://github.com/jertel/elastalert2/pull/289) - @lepouletsuisse
+- Favor match keys over colliding rule keys when resolving Jinja vars; also add alert_text_jinja unit test - [#311](https://github.com/jertel/elastalert2/pull/311) - @mrfroggg
+- Add support for `servicenow_impact` and `servicenow_urgency` parameters for ServiceNow alerter - [#316](https://github.com/jertel/elastalert2/pull/316) - @randolph-esnet
 
 ## Other changes
 - Continue fix for prometheus wrapper writeback function signature - [#256](https://github.com/jertel/elastalert2/pull/256) - @greut
@@ -35,11 +37,6 @@
 - Improve structure and placement of test-related files in project tree - [#287](https://github.com/jertel/elastalert2/pull/287) - @ferozsalam
 - Only attempt to adjust timezone if timezone is set to a non-empty string - [#288](https://github.com/jertel/elastalert2/pull/288) - @ferozsalam
 - Deprecated `podSecurityPolicy` feature in Helm Chart as [it's deprecated in Kubernetes 1.21](https://kubernetes.io/blog/2021/04/06/podsecuritypolicy-deprecation-past-present-and-future/) - [#289](https://github.com/jertel/elastalert2/pull/289) - @lepouletsuisse
-<<<<<<< HEAD
-- Add support for `servicenow_impact` and `servicenow_urgency` parameters for Servicenow alerter
-=======
-- Add alert_text_jinja test - [#311](https://github.com/jertel/elastalert2/pull/311) - @mrfroggg
->>>>>>> c4487a4b
 
 # 2.1.1
 
