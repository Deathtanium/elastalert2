--- conflicted
+++ resolved
@@ -13,11 +13,8 @@
 - [Docs] Extend FAQ / troubleshooting section with information on Elasticsearch RBAC - [#1324](https://github.com/jertel/elastalert2/pull/1324) - @chr-b
 - Upgrade to Python 3.12 - [#1327](https://github.com/jertel/elastalert2/pull/1327) - @jertel
 - Support hourly index patterns - [#1328](https://github.com/jertel/elastalert2/pull/1328) - @jmacdone
-<<<<<<< HEAD
+- Correction in IRIS and GELF alerter [#1331](https://github.com/jertel/elastalert2/pull/1331) - @malinkinsa
 - [Docs] Fix broken search function caused by sphinx upgrade a few releases ago - [#1332](https://github.com/jertel/elastalert2/pull/1332) - @jertel
-=======
-- Correction in IRIS and GELF alerter [#1331](https://github.com/jertel/elastalert2/pull/1331) - @malinkinsa
->>>>>>> 38ac8e04
 
 # 2.15.0
 
