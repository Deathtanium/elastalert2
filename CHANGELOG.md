--- conflicted
+++ resolved
@@ -4,11 +4,8 @@
 - [Helm] An unlikely breaking change could occur if this chart was previously deployed with namespace overrides. Deploy to a pre-prod environment before proceeding with production. - [#1662](https://github.com/jertel/elastalert2/pull/1662) - @lepouletsuisse
 
 ## New features
-<<<<<<< HEAD
+- [ServiceNow] Include arbitrary fields in ServiceNow tickets by including a `service_now_additional_fields` configuration stanza. - [#1670](https://github.com/jertel/elastalert2/pull/1670) - @mitchell-es
 - [SMSEagle] New SMSEagle alerter - [#1671](https://github.com/jertel/elastalert2/pull/1671) - @marcin-smseagle
-=======
-- [ServiceNow] Include arbitrary fields in ServiceNow tickets by including a `service_now_additional_fields` configuration stanza. - [#1670](https://github.com/jertel/elastalert2/pull/1670) - @mitchell-es
->>>>>>> 55e26593
 
 ## Other changes
 - [Helm] Fix `--namespace` and `namespaceOverride` value in Helm charts - [#1662](https://github.com/jertel/elastalert2/pull/1662) - @lepouletsuisse
